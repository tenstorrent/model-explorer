--- conflicted
+++ resolved
@@ -27,11 +27,7 @@
       fail-fast: false
       matrix:
         runner: [ubuntu-22.04, macos-latest, ubuntu-22.04-arm]
-<<<<<<< HEAD
-        python-version: ['3.9', '3.10', '3.11', '3.12']
-=======
         python-version: ['3.9', '3.10', '3.11', '3.12', '3.13']
->>>>>>> bb4c696c
     runs-on: ${{ matrix.runner }}
     steps:
       - name: Checkout code
