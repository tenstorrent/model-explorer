# YAML schema for GitHub Actions:
# https://help.github.com/en/actions/automating-your-workflow-with-github-actions/workflow-syntax-for-github-actions
#
# Helpful YAML parser to clarify YAML syntax:
# https://yaml-online-parser.appspot.com/
#

name: Test Build Single Adapter PyPI

on:
  workflow_dispatch:
    inputs:
      runner:
        description: "Hosted Runner"
        required: true
        default: ubuntu-22.04
        type: choice
        options:
          - ubuntu-22.04
          - macos-latest
          - ubuntu-22.04-arm

      python-version:
        description: "Python Version"
        required: true
        default: "3.11"
        type: choice
        options:
<<<<<<< HEAD
          - "3.12"
          - "3.11"
          - "3.10"
          - "3.9"
=======
          - '3.13'
          - '3.12'
          - '3.11'
          - '3.10'
          - '3.9'
>>>>>>> bb4c696c

      package-version:
        description: "Package Version"
        required: true
        default: "0.0.0"
        type: string

      create-release:
        description: 'Create a GitHub Release?'
        required: true
        default: false
        type: boolean

jobs:
  # Job 1: Build the single wheel file
  build:
    runs-on: ${{ github.event.inputs.runner }}
    steps:
      - name: Checkout code
        uses: actions/checkout@v4

      - name: Set up Python ${{ github.event.inputs.python-version }}
        uses: actions/setup-python@v5
        with:
          python-version: ${{ github.event.inputs.python-version }}

      - name: Install Dependencies
        run: |
          python -m pip install --upgrade pip setuptools wheel twine

      - name: Build Package
        run: |
          cd ./src/builtin-adapter
          ./python/pip_package/build_pip_package.sh ${{ github.event.inputs.package-version }}

      - name: Verify the Distribution
        run: twine check ./src/builtin-adapter/gen/adapter_pip/dist/*

      - name: Upload Wheel as an Artifact
        uses: actions/upload-artifact@v4
        with:
          name: python-wheels-${{ github.event.inputs.runner }}-${{ github.event.inputs.python-version }}
          path: ./src/builtin-adapter/gen/adapter_pip/dist/*.whl

  # Job 2: Create the release using the built artifact
  release:
    # This job runs only after the 'build' job succeeds
    needs: build
    if: github.event.inputs.create-release == true
    runs-on: ubuntu-latest
    permissions:
      contents: write
    steps:
      - name: Download wheel from build job
        uses: actions/download-artifact@v4
        with:
          path: dist

      - name: Display downloaded files
        run: ls -R dist

      - name: Create GitHub Release
        uses: softprops/action-gh-release@v2
        with:
          files: dist/**/*.whl
          prerelease: true
          tag_name: adapter-v${{ github.event.inputs.package-version }}<|MERGE_RESOLUTION|>--- conflicted
+++ resolved
@@ -26,18 +26,11 @@
         default: "3.11"
         type: choice
         options:
-<<<<<<< HEAD
-          - "3.12"
-          - "3.11"
-          - "3.10"
-          - "3.9"
-=======
           - '3.13'
           - '3.12'
           - '3.11'
           - '3.10'
           - '3.9'
->>>>>>> bb4c696c
 
       package-version:
         description: "Package Version"
