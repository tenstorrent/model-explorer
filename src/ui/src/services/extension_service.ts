--- conflicted
+++ resolved
@@ -18,10 +18,6 @@
 
 import {Injectable, signal} from '@angular/core';
 
-<<<<<<< HEAD
-import {type ExtensionCommand} from '../common/extension_command';
-import {type Extension, type ExtensionSettings, type SelectedExtensionSettings} from '../common/types';
-=======
 import {
   ExtensionCommand,
   NdpGetConfigEditorsCommand,
@@ -33,8 +29,10 @@
   ConfigValue,
   Extension,
   NodeDataProviderExtension,
+  ExtensionSettings,
+  SelectedExtensionSettings,
+  type AdapterExtension,
 } from '../common/types';
->>>>>>> f0fe3d71
 import {INTERNAL_COLAB} from '../common/utils';
 import { SettingKey, SettingsService } from './settings_service.js';
 
@@ -116,7 +114,7 @@
   }
 
   private processExtensionSettings(extensions: Extension[]) {
-    extensions.forEach(({ id, settings }) => {
+    (extensions as AdapterExtension[]).forEach(({ id, settings }) => {
       this.extensionSettings.set(id, settings ?? {});
     });
   }
