--- conflicted
+++ resolved
@@ -274,7 +274,8 @@
           result = await this.sendConvertRequest(
             modelItem,
             filePath,
-            fileName
+            fileName,
+            false,
           );
           break;
       }
@@ -333,7 +334,8 @@
           result = await this.sendConvertRequest(
             modelItem,
             modelItem.path,
-            file.name
+            file.name,
+            false,
           );
           break;
       }
@@ -391,18 +393,15 @@
     const index = Number(partsStr.substring(lastSlashIndex + 1));
     const resp = await fetch(new URL(`${LOAD_GRAPHS_JSON_API_PATH}?graph_index=${index}`, this.backendUrl));
     const json = (await resp.json()) as AdapterConvertResponse;
-<<<<<<< HEAD
-    const graphCollections = this.processAdapterConvertResponse(json, name);
-    this.processGeneratedCppCode(graphCollections);
-
-    return graphCollections;
-=======
-    return this.processAdapterConvertResponse(
+    const graphCollections = this.processAdapterConvertResponse(
       json,
       name,
       InternalAdapterExtId.JSON_LOADER,
     );
->>>>>>> f0fe3d71
+
+    this.processGeneratedCppCode(graphCollections);
+
+    return graphCollections;
   }
 
   private async uploadModelFile(
@@ -471,22 +470,9 @@
     modelItem: ModelItem,
     path: string,
     fileName: string,
+    deleteAfterConversion: boolean,
     settings: Record<string, any> = {},
   ): Promise<GraphCollection[]> {
-<<<<<<< HEAD
-    const result = await this.sendExtensionRequest<AdapterConvertResponse, AdapterConvertCommand>(
-      'convert',
-      modelItem,
-      path,
-      {
-        ...this.settingsService.getAllSettingsValues(),
-        ...settings
-      },
-    );
-
-    if (!result || modelItem.status() === ModelItemStatus.ERROR) {
-      return [];
-=======
     let result: GraphCollection[] = [];
     modelItem.status.set(ModelItemStatus.PROCESSING);
     const extensionId = modelItem.selectedAdapter?.id || '';
@@ -494,7 +480,10 @@
       cmdId: 'convert',
       extensionId,
       modelPath: path,
-      settings: this.settingsService.getAllSettingsValues(),
+      settings: {
+        ...this.settingsService.getAllSettingsValues(),
+        ...settings
+      },
       deleteAfterConversion,
     };
     const {cmdResp, otherError: cmdError} =
@@ -514,16 +503,14 @@
         extensionId,
         path,
       );
->>>>>>> f0fe3d71
-    }
-
-    const graphCollections = this.processAdapterConvertResponse(result, fileName);
-    this.processGeneratedCppCode(graphCollections);
-    // TODO: should these be updated here?
-    // this.updateGraphCollections(graphCollections);
-    // this.updateOverrides(graphCollections);
-
-    return graphCollections;
+
+      this.processGeneratedCppCode(result);
+      // TODO: should these be updated here?
+      // this.updateGraphCollections(graphCollections);
+      // this.updateOverrides(graphCollections);
+    }
+    modelItem.status.set(ModelItemStatus.DONE);
+    return result;
   }
 
   private async sendExecuteRequest(
@@ -546,22 +533,13 @@
     extensionId: string,
     path = '',
   ): GraphCollection[] {
-    const graphCollections = resp.graphCollections?.map((item) => {
-      return {
-        label: item.label === '' ? fileName : `${fileName} (${item.label})`,
-        graphs: item.graphs
-      };
-    }) ?? [];
-
     if (resp.graphs) {
-<<<<<<< HEAD
-      graphCollections.push({label: fileName, graphs: resp.graphs });
-=======
       for (const graph of resp.graphs) {
-        graph.modelPath = path;
-        graph.adapterId = extensionId;
+          graph.modelPath = path;
+          graph.adapterId = extensionId;
       }
       return [{label: fileName, graphs: resp.graphs}];
+
     } else if (resp.graphCollections) {
       return resp.graphCollections.map((item) => {
         for (const graph of item.graphs) {
@@ -573,16 +551,8 @@
           graphs: item.graphs,
         };
       });
->>>>>>> f0fe3d71
-    }
-
-    graphCollections.forEach((graphCollection) => graphCollection.graphs.forEach((graph) => {
-      if (!graph?.overlays) {
-        graph.overlays = {};
-      }
-    }));
-
-    return graphCollections;
+    }
+    return [];
   }
 
   private processGeneratedCppCode(graphCollections: GraphCollection[]) {
