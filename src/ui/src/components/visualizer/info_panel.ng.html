<!--
@license
Copyright 2024 The Model Explorer Authors. All Rights Reserved.

Licensed under the Apache License, Version 2.0 (the "License");
you may not use this file except in compliance with the License.
You may obtain a copy of the License at

    http://www.apache.org/licenses/LICENSE-2.0

Unless required by applicable law or agreed to in writing, software
distributed under the License is distributed on an "AS IS" BASIS,
WITHOUT WARRANTIES OR CONDITIONS OF ANY KIND, either express or implied.
See the License for the specific language governing permissions and
limitations under the License.
==============================================================================
-->

<div class="container" [class.graph-info]="showNodeDataProviderSummary">
  @for (section of sections; track section.label) {
    @if (section.items.length > 0) {
      <div class="section" #sectionEle
          [class.collapsed]="isSectionCollapsed(section.label)">
        <div class="header">
          <button mat-icon-button class="toggle"
              (click)="handleToggleSection(section.label, sectionEle)">
            <mat-icon>{{getSectionToggleIcon(section.label)}}</mat-icon>
          </button>
          {{getSectionDisplayLabel(section.label)}}
        </div>
        <div class="items-container">
          @if (section.label === SectionLabel.NESTED_ATTRIBUTES && section.items[0].attrs) {
            <!-- Tree view for nested attributes -->
            <div class="attr-tree-container">
              <attr-tree-view [data]="section.items[0].attrs"></attr-tree-view>
            </div>
          } @else {
            <!-- Flat view for regular attributes and other sections -->
            <table class="metadata-table info-attrs">
              @for (item of section.items; track getAttributeTrackingId(item)) {
                <tr [class.search-match]="isSearchMatchedAttrId(item.label)">
                  <td class="key"><hoverable-label [label]="item.label"></hoverable-label></td>
                  <td class="value">
                    @if (item.specialValue) {
                      @switch (item.specialValue.type) {
                        @case (NodeAttributeValueType.NODE_IDS) {
                          @for (nodeId of item.specialValue.nodeIds; track nodeId) {
                            <div class="node-id-attribute"
                                (click)="handleLocateNode(nodeId, $event)">
                              {{nodeId}}
                              <div class="locator-icon-container"
                                  [matTooltip]="locatorTooltip"
                                  matTooltipClass="multiline-tooltip-left"
                                  matTooltipPosition="right">
                                <mat-icon class="locator-icon">my_location</mat-icon>
                              </div>
                            </div>
                          }
                        }
                      }
<<<<<<< HEAD
                    } @else {
                      <expandable-info-text
                          [text]="item.value" [type]="item.label"
                          [collectionLabel]="$any(curCollectionLabel)"
                          [graphId]="$any(curModelGraphId)"
                          [nodeFullLocation]="$any(curSelectedNodeFullLocation)"
                          [nodeNamedLocation]="$any(curSelectedNodeNamedLocation)"
                          [bgColor]="item.bgColor || 'transparent'"
                          [textColor]="item.textColor || 'black'"
                          [editable]="item.editable"
                          [displayType]="$any(item.displayType)">
                      </expandable-info-text>
=======
                      @case (NodeAttributeValueType.NODE_WITH_ATTRS) {
                         @for (node of item.specialValue.nodes; track node.id) {
                          <div class="node-id-attribute"
                              (click)="handleLocateNode(node.id, $event)">
                            {{node.id}}
                            <div class="locator-icon-container"
                                [matTooltip]="locatorTooltip"
                                matTooltipClass="multiline-tooltip-left"
                                matTooltipPosition="right">
                              <mat-icon class="locator-icon">my_location</mat-icon>
                            </div>
                          </div>
                          @for (attr of node.attrs; track attr.key) {
                            <tr>
                              <td class="key">
                                <mat-icon class="bullet">circle</mat-icon>
                                <span class="key-label">{{attr.key}}</span>
                              </td>
                              <td class="value">
                                <hoverable-label [label]="attr.value"></hoverable-label>
                              </td>
                            </tr>
                          }
                        }
                      }
>>>>>>> a761a9f8
                    }
                  </td>
                </tr>
              }
            </table>
          }
        </div>
      </div>
    }
  }

  <!-- Summary for node data provider extensions -->
  <div class="section" *ngIf="showNodeDataProviderSummary" #ndpSectionEle
       [class.collapsed]="isSectionCollapsed(SectionLabel.NODE_DATA_PROVIDERS)">
    <div class="header">
      <button mat-icon-button class="toggle"
          (click)="handleToggleSection(SectionLabel.NODE_DATA_PROVIDERS, ndpSectionEle)">
        <mat-icon>{{getSectionToggleIcon(SectionLabel.NODE_DATA_PROVIDERS)}}</mat-icon>
      </button>
      {{nodeDataProviderPanelTitle}}
    </div>
    <node-data-provider-summary-panel
        [paneId]="paneId"
        [rootGroupNodeId]="curSelectedNodeId">
    </node-data-provider-summary-panel>
  </div>

  <!-- Inputs -->
  <div class="section inputs" *ngIf="inputItems.length > 0" #inputsSectionEle
       [class.collapsed]="isSectionCollapsed(SectionLabel.INPUTS)">
    <div class="header input">
      <div class="header-label-container">
        <button mat-icon-button class="toggle"
            (click)="handleToggleSection(SectionLabel.INPUTS, inputsSectionEle)">
          <mat-icon>{{getSectionToggleIcon(SectionLabel.INPUTS)}}</mat-icon>
        </button>
        inputs ({{curInputsCount}})
      </div>
      @if (showInputPaginator) {
        <paginator [pageSize]="ioPageSize" [itemsCount]="curInputsCount"
            (change)="handleInputPaginatorChanged($event)">
        </paginator>
      }
    </div>
    <ng-container *ngTemplateOutlet="inputItemsTmpl;context:{'items': inputItemsForCurPage}">
    </ng-container>
  </div>

  <!-- Outputs -->
  <div class="section outputs" *ngIf="outputItems.length > 0" #outputsSectionEle
       [class.collapsed]="isSectionCollapsed(SectionLabel.OUTPUTS)">
    <div class="header output">
      <div class="header-label-container">
        <button mat-icon-button class="toggle"
            (click)="handleToggleSection(SectionLabel.OUTPUTS, outputsSectionEle)">
          <mat-icon>{{getSectionToggleIcon(SectionLabel.OUTPUTS)}}</mat-icon>
        </button>
        outputs ({{curOutputsCount}})
      </div>
      @if (showOutputPaginator) {
        <paginator [pageSize]="ioPageSize" [itemsCount]="outputItems.length"
            (change)="handleOutputPaginatorChanged($event)">
        </paginator>
      }
    </div>
    <ng-container *ngTemplateOutlet="outputItemsTmpl;context:{'items': outputItemsForCurPage}">
    </ng-container>
  </div>

  <!-- Identical groups -->
  <div class="section" *ngIf="identicalGroupsData" #identicalGroupsSectionEle
       [class.collapsed]="isSectionCollapsed(SectionLabel.IDENTICAL_GROUPS)">
    <div class="header identical-groups">
      <div class="header-label-container">
        <button mat-icon-button class="toggle"
            (click)="handleToggleSection(SectionLabel.IDENTICAL_GROUPS, identicalGroupsSectionEle)">
          <mat-icon>{{getSectionToggleIcon(SectionLabel.IDENTICAL_GROUPS)}}</mat-icon>
        </button>
        Identical layers ({{identicalGroupNodes.length}})
      </div>
      @if (showIdenticalGroupsPaginator) {
        <paginator [pageSize]="ioPageSize" [itemsCount]="identicalGroupNodes.length"
            (change)="handleIdenticalGroupsPaginatorChanged($event)">
        </paginator>
      }
    </div>
    <io-tree [data]="identicalGroupsData" [rendererId]="curRendererId">
    </io-tree>
  </div>

  <!-- Group inputs -->
  <div class="section inputs" *ngIf="groupInputItems.length > 0" #groupInputsSectionEle
        [class.collapsed]="isSectionCollapsed(SectionLabel.GROUP_INPUTS)">
    <div class="header input">
      <div class="header-label-container">
        <button mat-icon-button class="toggle"
            (click)="handleToggleSection(SectionLabel.GROUP_INPUTS, groupInputsSectionEle)">
          <mat-icon>{{getSectionToggleIcon(SectionLabel.GROUP_INPUTS)}}</mat-icon>
        </button>
        layer inputs ({{curGroupInputsCount}})
      </div>
      @if (showGroupInputPaginator) {
        <paginator [pageSize]="ioPageSize" [itemsCount]="curGroupInputsCount"
            (change)="handleGroupInputPaginatorChanged($event)">
        </paginator>
      }
    </div>
    <ng-container *ngTemplateOutlet="inputItemsTmpl;context:{'items': groupInputItemsForCurPage}">
    </ng-container>
  </div>

  <!-- Group outputs -->
  <div class="section outputs" *ngIf="groupOutputItems.length > 0" #groupOutputsSectionEle
        [class.collapsed]="isSectionCollapsed(SectionLabel.GROUP_OUTPUTS)">
    <div class="header output">
      <div class="header-label-container">
        <button mat-icon-button class="toggle"
            (click)="handleToggleSection(SectionLabel.GROUP_OUTPUTS, groupOutputsSectionEle)">
          <mat-icon>{{getSectionToggleIcon(SectionLabel.GROUP_OUTPUTS)}}</mat-icon>
        </button>
        layer outputs ({{curGroupOutputsCount}})
      </div>
      @if (showGroupOutputPaginator) {
        <paginator [pageSize]="ioPageSize" [itemsCount]="curGroupOutputsCount"
            (change)="handleGroupOutputPaginatorChanged($event)">
        </paginator>
      }
    </div>
    <ng-container *ngTemplateOutlet="outputItemsTmpl;context:{'items': groupOutputItemsForCurPage}">
    </ng-container>
  </div>
</div>

<!-- Resizer -->
<div class="resizer" [class.resizing]="resizing"
    (mousedown)="handleMouseDownResizer($event)">
</div>

<!-- A toggle to hide/show side panel -->
<div class="hide-toggle" [matTooltip]="hideToggleTooltip"
    (click)="toggleHideInfoPanel()">
  <mat-icon>{{hideToggleIconName}}</mat-icon>
</div>

<ng-template #namespaceHierarchy let-value="value">
  <div class="values-count-msg">
    Namespace hierarchy
  </div>
  <div class="namespace-content">
    @for(ns of value.split('/'); track $index) {
      <div class="namespace-row">
        {{ns}}
      </div>
    }
  </div>
</ng-template>

<ng-template #inputItemsTmpl let-items="items">
  <div class="flat-items-container">
    @for (item of items; track item.opNode.id; let i = $index) {
      <div class="flat-item">
        <div class="name-row"
            [class.search-match]="isSearchMatchedInputValue(getInputTensorTag(item)) || isSearchMatchedInputValue(item.opNode.label)">
          <div class="index">{{item.index}}</div>
          @if (item.opNode.hideInLayout) {
            <div class="name">{{getInputName(item)}}</div>
            @if (item.targetOpNode) {
              <div class="target-op-container">
                <mat-icon class="arrow">arrow_forward</mat-icon>
                <div class="target-op-node-label">{{item.targetOpNode.label}}</div>
              </div>
            }
          } @else {
            <div class="name locator"
                [attr.data-id]="item.opNode.id"
                (click)="handleLocateNode(item.opNode.id, $event)">
              {{getInputName(item)}}
              <div class="locator-icon-container"
                  [matTooltip]="locatorTooltip"
                  matTooltipClass="multiline-tooltip-left"
                  matTooltipPosition="right">
                <mat-icon class="locator-icon">my_location</mat-icon>
              </div>
              @if (item.targetOpNode) {
                <div class="target-op-container">
                  <mat-icon class="arrow">arrow_forward</mat-icon>
                  <div class="target-op-node-label">{{item.targetOpNode.label}}</div>
                </div>
              }
              <div class="filler"></div>
              @if (!item.opNode.hideInLayout) {
                <div class="visibility-icon-container input"
                    [matTooltip]="getInputOpNodeToggleVisibilityTooltip(item.opNode.id)"
                    matTooltipPosition="left"
                    [class.visible]="getInputOpNodeToggleVisible(item.opNode.id)"
                    (click)="handleToggleInputOpNodeVisibility(item.opNode.id, items, $event)">
                  <mat-icon>
                    {{getInputOpNodeToggleVisibilityIcon(item.opNode.id)}}
                  </mat-icon>
                </div>
              }
            </div>
          }
        </div>
        <table class="metadata-table">
          @for (metadataItem of item.metadataList; track metadataItem.key) {
            @if (getShowMetadata(metadataItem)) {
              <tr #rowEle
                  [class.search-match]="isSearchMatchedInputValue(metadataItem.value)">
                <td class="key">
                  <div class="key-container">
                    <mat-icon class="bullet">circle</mat-icon>
                    <hoverable-label [label]="metadataItem.key"></hoverable-label>
                  </div>
                </td>
                <td class="value">
                  <expandable-info-text
                      [text]="metadataItem.value"
                      [type]="metadataItem.key">
                  </expandable-info-text>
                </td>
              </tr>
            }
          }
        </table>
      </div>
    }
  </div>
</ng-template>

<ng-template #outputItemsTmpl let-items="items">
  <div class="flat-items-container">
    @for (item of items; track $index; let i = $index; let last = $last) {
      <div class="flat-item">
        <div class="name-row"
            [class.search-match]="isSearchMatchedOutputValue(item.tensorTag)">
          <div class="index">{{item.index}}</div>
          <div class="name">{{getOutputName(item)}}</div>
          @if (item.showSourceOpNode) {
            <div class="source-op-node-label">
              ({{item.sourceOpNode.label}})
            </div>
          }
          <div class="filler"></div>
          @if (getHasConnectedToNodes(item)) {
            <div class="visibility-icon-container output"
                [class.visible]="getOutputToggleVisible(item)"
                [matTooltip]="getOutputToggleVisibilityTooltip(item)"
                matTooltipPosition="left"
                (click)="handleToggleOutputVisibility(item, items, $event)">
              <mat-icon>
                {{getOutputToggleVisibilityIcon(item)}}
              </mat-icon>
            </div>
          }
        </div>
        @if (item.metadataList.length > 0) {
          <table class="metadata-table">
            @for (metadataItem of item.metadataList; track metadataItem.key) {
              <tr [class.search-match]="isSearchMatchedOutputValue(metadataItem.value)">
                <td class="key">
                  <div class="key-container">
                    <mat-icon class="bullet">circle</mat-icon>
                    <hoverable-label [label]="metadataItem.key"></hoverable-label>
                  </div>
                </td>
                <td class="value">
                  @if (metadataItem.key === outputMetadataConnectedTo) {
                    @for (targetNode of metadataItem.connectedNodes; track targetNode.id) {
                      <div class="target-node-container"
                          [attr.data-id]="targetNode.id"
                          [class.search-match]="isSearchMatchedOutputValue(targetNode.label)"
                          [bubble]="namespacePopup"
                          [overlaySize]="constValuesPopupSize"
                          [overlayPositions]="outputConnectsToNamespacePopupPosition"
                          [hoverDelayMs]="50"
                          (click)="handleLocateNode(targetNode.id, $event)">
                        {{targetNode.label}}
                        <div class="locator-icon-container"
                            [matTooltip]="locatorTooltip"
                            matTooltipClass="multiline-tooltip-left"
                            matTooltipPosition="right">
                          <mat-icon class="locator-icon">my_location</mat-icon>
                        </div>
                      </div>
                      <ng-template #namespacePopup>
                        <div class="model-explorer-const-values-popup">
                          <ng-container *ngTemplateOutlet="namespaceHierarchy;context:{'value': getNamespaceLabel(targetNode)}">
                          </ng-container>
                        </div>
                      </ng-template>
                    }
                  } @else {
                    <expandable-info-text
                        [text]="metadataItem.value">
                    </expandable-info-text>
                  }
                </td>
              </tr>
            }
          </table>
        }
      </div>
    }
  </div>
</ng-template><|MERGE_RESOLUTION|>--- conflicted
+++ resolved
@@ -1,406 +1,343 @@
 <!--
-@license
-Copyright 2024 The Model Explorer Authors. All Rights Reserved.
-
-Licensed under the Apache License, Version 2.0 (the "License");
-you may not use this file except in compliance with the License.
-You may obtain a copy of the License at
-
-    http://www.apache.org/licenses/LICENSE-2.0
-
-Unless required by applicable law or agreed to in writing, software
-distributed under the License is distributed on an "AS IS" BASIS,
-WITHOUT WARRANTIES OR CONDITIONS OF ANY KIND, either express or implied.
-See the License for the specific language governing permissions and
-limitations under the License.
-==============================================================================
+	@license
+	Copyright 2024 The Model Explorer Authors. All Rights Reserved.
+
+	Licensed under the Apache License, Version 2.0 (the "License");
+	you may not use this file except in compliance with the License.
+	You may obtain a copy of the License at
+
+	    http://www.apache.org/licenses/LICENSE-2.0
+
+	Unless required by applicable law or agreed to in writing, software
+	distributed under the License is distributed on an "AS IS" BASIS,
+	WITHOUT WARRANTIES OR CONDITIONS OF ANY KIND, either express or implied.
+	See the License for the specific language governing permissions and
+	limitations under the License.
+	==============================================================================
 -->
 
 <div class="container" [class.graph-info]="showNodeDataProviderSummary">
-  @for (section of sections; track section.label) {
-    @if (section.items.length > 0) {
-      <div class="section" #sectionEle
-          [class.collapsed]="isSectionCollapsed(section.label)">
-        <div class="header">
-          <button mat-icon-button class="toggle"
-              (click)="handleToggleSection(section.label, sectionEle)">
-            <mat-icon>{{getSectionToggleIcon(section.label)}}</mat-icon>
-          </button>
-          {{getSectionDisplayLabel(section.label)}}
-        </div>
-        <div class="items-container">
-          @if (section.label === SectionLabel.NESTED_ATTRIBUTES && section.items[0].attrs) {
-            <!-- Tree view for nested attributes -->
-            <div class="attr-tree-container">
-              <attr-tree-view [data]="section.items[0].attrs"></attr-tree-view>
-            </div>
-          } @else {
-            <!-- Flat view for regular attributes and other sections -->
-            <table class="metadata-table info-attrs">
-              @for (item of section.items; track getAttributeTrackingId(item)) {
-                <tr [class.search-match]="isSearchMatchedAttrId(item.label)">
-                  <td class="key"><hoverable-label [label]="item.label"></hoverable-label></td>
-                  <td class="value">
-                    @if (item.specialValue) {
-                      @switch (item.specialValue.type) {
-                        @case (NodeAttributeValueType.NODE_IDS) {
-                          @for (nodeId of item.specialValue.nodeIds; track nodeId) {
-                            <div class="node-id-attribute"
-                                (click)="handleLocateNode(nodeId, $event)">
-                              {{nodeId}}
-                              <div class="locator-icon-container"
-                                  [matTooltip]="locatorTooltip"
-                                  matTooltipClass="multiline-tooltip-left"
-                                  matTooltipPosition="right">
-                                <mat-icon class="locator-icon">my_location</mat-icon>
-                              </div>
-                            </div>
-                          }
-                        }
-                      }
-<<<<<<< HEAD
-                    } @else {
-                      <expandable-info-text
-                          [text]="item.value" [type]="item.label"
-                          [collectionLabel]="$any(curCollectionLabel)"
-                          [graphId]="$any(curModelGraphId)"
-                          [nodeFullLocation]="$any(curSelectedNodeFullLocation)"
-                          [nodeNamedLocation]="$any(curSelectedNodeNamedLocation)"
-                          [bgColor]="item.bgColor || 'transparent'"
-                          [textColor]="item.textColor || 'black'"
-                          [editable]="item.editable"
-                          [displayType]="$any(item.displayType)">
-                      </expandable-info-text>
-=======
-                      @case (NodeAttributeValueType.NODE_WITH_ATTRS) {
-                         @for (node of item.specialValue.nodes; track node.id) {
-                          <div class="node-id-attribute"
-                              (click)="handleLocateNode(node.id, $event)">
-                            {{node.id}}
-                            <div class="locator-icon-container"
-                                [matTooltip]="locatorTooltip"
-                                matTooltipClass="multiline-tooltip-left"
-                                matTooltipPosition="right">
-                              <mat-icon class="locator-icon">my_location</mat-icon>
-                            </div>
-                          </div>
-                          @for (attr of node.attrs; track attr.key) {
-                            <tr>
-                              <td class="key">
-                                <mat-icon class="bullet">circle</mat-icon>
-                                <span class="key-label">{{attr.key}}</span>
-                              </td>
-                              <td class="value">
-                                <hoverable-label [label]="attr.value"></hoverable-label>
-                              </td>
-                            </tr>
-                          }
-                        }
-                      }
->>>>>>> a761a9f8
-                    }
-                  </td>
-                </tr>
-              }
-            </table>
-          }
-        </div>
-      </div>
-    }
-  }
-
-  <!-- Summary for node data provider extensions -->
-  <div class="section" *ngIf="showNodeDataProviderSummary" #ndpSectionEle
-       [class.collapsed]="isSectionCollapsed(SectionLabel.NODE_DATA_PROVIDERS)">
-    <div class="header">
-      <button mat-icon-button class="toggle"
-          (click)="handleToggleSection(SectionLabel.NODE_DATA_PROVIDERS, ndpSectionEle)">
-        <mat-icon>{{getSectionToggleIcon(SectionLabel.NODE_DATA_PROVIDERS)}}</mat-icon>
-      </button>
-      {{nodeDataProviderPanelTitle}}
-    </div>
-    <node-data-provider-summary-panel
-        [paneId]="paneId"
-        [rootGroupNodeId]="curSelectedNodeId">
-    </node-data-provider-summary-panel>
-  </div>
-
-  <!-- Inputs -->
-  <div class="section inputs" *ngIf="inputItems.length > 0" #inputsSectionEle
-       [class.collapsed]="isSectionCollapsed(SectionLabel.INPUTS)">
-    <div class="header input">
-      <div class="header-label-container">
-        <button mat-icon-button class="toggle"
-            (click)="handleToggleSection(SectionLabel.INPUTS, inputsSectionEle)">
-          <mat-icon>{{getSectionToggleIcon(SectionLabel.INPUTS)}}</mat-icon>
-        </button>
-        inputs ({{curInputsCount}})
-      </div>
-      @if (showInputPaginator) {
-        <paginator [pageSize]="ioPageSize" [itemsCount]="curInputsCount"
-            (change)="handleInputPaginatorChanged($event)">
-        </paginator>
-      }
-    </div>
-    <ng-container *ngTemplateOutlet="inputItemsTmpl;context:{'items': inputItemsForCurPage}">
-    </ng-container>
-  </div>
-
-  <!-- Outputs -->
-  <div class="section outputs" *ngIf="outputItems.length > 0" #outputsSectionEle
-       [class.collapsed]="isSectionCollapsed(SectionLabel.OUTPUTS)">
-    <div class="header output">
-      <div class="header-label-container">
-        <button mat-icon-button class="toggle"
-            (click)="handleToggleSection(SectionLabel.OUTPUTS, outputsSectionEle)">
-          <mat-icon>{{getSectionToggleIcon(SectionLabel.OUTPUTS)}}</mat-icon>
-        </button>
-        outputs ({{curOutputsCount}})
-      </div>
-      @if (showOutputPaginator) {
-        <paginator [pageSize]="ioPageSize" [itemsCount]="outputItems.length"
-            (change)="handleOutputPaginatorChanged($event)">
-        </paginator>
-      }
-    </div>
-    <ng-container *ngTemplateOutlet="outputItemsTmpl;context:{'items': outputItemsForCurPage}">
-    </ng-container>
-  </div>
-
-  <!-- Identical groups -->
-  <div class="section" *ngIf="identicalGroupsData" #identicalGroupsSectionEle
-       [class.collapsed]="isSectionCollapsed(SectionLabel.IDENTICAL_GROUPS)">
-    <div class="header identical-groups">
-      <div class="header-label-container">
-        <button mat-icon-button class="toggle"
-            (click)="handleToggleSection(SectionLabel.IDENTICAL_GROUPS, identicalGroupsSectionEle)">
-          <mat-icon>{{getSectionToggleIcon(SectionLabel.IDENTICAL_GROUPS)}}</mat-icon>
-        </button>
-        Identical layers ({{identicalGroupNodes.length}})
-      </div>
-      @if (showIdenticalGroupsPaginator) {
-        <paginator [pageSize]="ioPageSize" [itemsCount]="identicalGroupNodes.length"
-            (change)="handleIdenticalGroupsPaginatorChanged($event)">
-        </paginator>
-      }
-    </div>
-    <io-tree [data]="identicalGroupsData" [rendererId]="curRendererId">
-    </io-tree>
-  </div>
-
-  <!-- Group inputs -->
-  <div class="section inputs" *ngIf="groupInputItems.length > 0" #groupInputsSectionEle
-        [class.collapsed]="isSectionCollapsed(SectionLabel.GROUP_INPUTS)">
-    <div class="header input">
-      <div class="header-label-container">
-        <button mat-icon-button class="toggle"
-            (click)="handleToggleSection(SectionLabel.GROUP_INPUTS, groupInputsSectionEle)">
-          <mat-icon>{{getSectionToggleIcon(SectionLabel.GROUP_INPUTS)}}</mat-icon>
-        </button>
-        layer inputs ({{curGroupInputsCount}})
-      </div>
-      @if (showGroupInputPaginator) {
-        <paginator [pageSize]="ioPageSize" [itemsCount]="curGroupInputsCount"
-            (change)="handleGroupInputPaginatorChanged($event)">
-        </paginator>
-      }
-    </div>
-    <ng-container *ngTemplateOutlet="inputItemsTmpl;context:{'items': groupInputItemsForCurPage}">
-    </ng-container>
-  </div>
-
-  <!-- Group outputs -->
-  <div class="section outputs" *ngIf="groupOutputItems.length > 0" #groupOutputsSectionEle
-        [class.collapsed]="isSectionCollapsed(SectionLabel.GROUP_OUTPUTS)">
-    <div class="header output">
-      <div class="header-label-container">
-        <button mat-icon-button class="toggle"
-            (click)="handleToggleSection(SectionLabel.GROUP_OUTPUTS, groupOutputsSectionEle)">
-          <mat-icon>{{getSectionToggleIcon(SectionLabel.GROUP_OUTPUTS)}}</mat-icon>
-        </button>
-        layer outputs ({{curGroupOutputsCount}})
-      </div>
-      @if (showGroupOutputPaginator) {
-        <paginator [pageSize]="ioPageSize" [itemsCount]="curGroupOutputsCount"
-            (change)="handleGroupOutputPaginatorChanged($event)">
-        </paginator>
-      }
-    </div>
-    <ng-container *ngTemplateOutlet="outputItemsTmpl;context:{'items': groupOutputItemsForCurPage}">
-    </ng-container>
-  </div>
+	@for (section of sections; track section.label) { @if (section.items.length > 0) {
+	<div class="section" #sectionEle [class.collapsed]="isSectionCollapsed(section.label)">
+		<div class="header">
+			<button mat-icon-button class="toggle" (click)="handleToggleSection(section.label, sectionEle)">
+				<mat-icon>{{getSectionToggleIcon(section.label)}}</mat-icon>
+			</button>
+			{{getSectionDisplayLabel(section.label)}}
+		</div>
+		<div class="items-container">
+			@if (section.label === SectionLabel.NESTED_ATTRIBUTES && section.items[0].attrs) {
+			<!-- Tree view for nested attributes -->
+			<div class="attr-tree-container">
+				<attr-tree-view [data]="section.items[0].attrs"></attr-tree-view>
+			</div>
+			} @else {
+			<!-- Flat view for regular attributes and other sections -->
+			<table class="metadata-table info-attrs">
+				@for (item of section.items; track getAttributeTrackingId(item)) {
+				<tr [class.search-match]="isSearchMatchedAttrId(item.label)">
+					<td class="key"><hoverable-label [label]="item.label"></hoverable-label></td>
+					<td class="value">
+						@if (item.specialValue) { @switch (item.specialValue.type) { @case (NodeAttributeValueType.NODE_IDS) { @for (nodeId of item.specialValue.nodeIds; track
+						nodeId) {
+						<div class="node-id-attribute" (click)="handleLocateNode(nodeId, $event)">
+							{{nodeId}}
+							<div class="locator-icon-container" [matTooltip]="locatorTooltip" matTooltipClass="multiline-tooltip-left" matTooltipPosition="right">
+								<mat-icon class="locator-icon">my_location</mat-icon>
+							</div>
+						</div>
+						} } } <<<<<<< HEAD } @else {
+						<expandable-info-text
+							[text]="item.value"
+							[type]="item.label"
+							[collectionLabel]="$any(curCollectionLabel)"
+							[graphId]="$any(curModelGraphId)"
+							[nodeFullLocation]="$any(curSelectedNodeFullLocation)"
+							[nodeNamedLocation]="$any(curSelectedNodeNamedLocation)"
+							[bgColor]="item.bgColor || 'transparent'"
+							[textColor]="item.textColor || 'black'"
+							[editable]="item.editable"
+							[displayType]="$any(item.displayType)"
+						>
+						</expandable-info-text>
+						======= @case (NodeAttributeValueType.NODE_WITH_ATTRS) { @for (node of item.specialValue.nodes; track node.id) {
+						<div class="node-id-attribute" (click)="handleLocateNode(node.id, $event)">
+							{{node.id}}
+							<div class="locator-icon-container" [matTooltip]="locatorTooltip" matTooltipClass="multiline-tooltip-left" matTooltipPosition="right">
+								<mat-icon class="locator-icon">my_location</mat-icon>
+							</div>
+						</div>
+						@for (attr of node.attrs; track attr.key) {
+						<tr>
+							<td class="key">
+								<mat-icon class="bullet">circle</mat-icon>
+								<span class="key-label">{{attr.key}}</span>
+							</td>
+							<td class="value">
+								<hoverable-label [label]="attr.value"></hoverable-label>
+							</td>
+						</tr>
+						} } } >>>>>>> a761a9f87f7446e6bdcb91088d681412501c2c04 }
+					</td>
+				</tr>
+				}
+			</table>
+			}
+		</div>
+	</div>
+	} }
+
+	<!-- Summary for node data provider extensions -->
+	<div class="section" *ngIf="showNodeDataProviderSummary" #ndpSectionEle [class.collapsed]="isSectionCollapsed(SectionLabel.NODE_DATA_PROVIDERS)">
+		<div class="header">
+			<button mat-icon-button class="toggle" (click)="handleToggleSection(SectionLabel.NODE_DATA_PROVIDERS, ndpSectionEle)">
+				<mat-icon>{{getSectionToggleIcon(SectionLabel.NODE_DATA_PROVIDERS)}}</mat-icon>
+			</button>
+			{{nodeDataProviderPanelTitle}}
+		</div>
+		<node-data-provider-summary-panel
+			[paneId]="paneId"
+			[rootGroupNodeId]="curSelectedNodeId"
+		>
+		</node-data-provider-summary-panel>
+	</div>
+
+	<!-- Inputs -->
+	<div class="section inputs" *ngIf="inputItems.length > 0" #inputsSectionEle [class.collapsed]="isSectionCollapsed(SectionLabel.INPUTS)">
+		<div class="header input">
+			<div class="header-label-container">
+				<button mat-icon-button class="toggle" (click)="handleToggleSection(SectionLabel.INPUTS, inputsSectionEle)">
+					<mat-icon>{{getSectionToggleIcon(SectionLabel.INPUTS)}}</mat-icon>
+				</button>
+				inputs ({{curInputsCount}})
+			</div>
+			@if (showInputPaginator) {
+			<paginator [pageSize]="ioPageSize" [itemsCount]="curInputsCount" (change)="handleInputPaginatorChanged($event)"> </paginator>
+			}
+		</div>
+		<ng-container *ngTemplateOutlet="inputItemsTmpl;context:{'items': inputItemsForCurPage}"> </ng-container>
+	</div>
+
+	<!-- Outputs -->
+	<div class="section outputs" *ngIf="outputItems.length > 0" #outputsSectionEle [class.collapsed]="isSectionCollapsed(SectionLabel.OUTPUTS)">
+		<div class="header output">
+			<div class="header-label-container">
+				<button mat-icon-button class="toggle" (click)="handleToggleSection(SectionLabel.OUTPUTS, outputsSectionEle)">
+					<mat-icon>{{getSectionToggleIcon(SectionLabel.OUTPUTS)}}</mat-icon>
+				</button>
+				outputs ({{curOutputsCount}})
+			</div>
+			@if (showOutputPaginator) {
+			<paginator [pageSize]="ioPageSize" [itemsCount]="outputItems.length" (change)="handleOutputPaginatorChanged($event)"> </paginator>
+			}
+		</div>
+		<ng-container *ngTemplateOutlet="outputItemsTmpl;context:{'items': outputItemsForCurPage}"> </ng-container>
+	</div>
+
+	<!-- Identical groups -->
+	<div class="section" *ngIf="identicalGroupsData" #identicalGroupsSectionEle [class.collapsed]="isSectionCollapsed(SectionLabel.IDENTICAL_GROUPS)">
+		<div class="header identical-groups">
+			<div class="header-label-container">
+				<button mat-icon-button class="toggle" (click)="handleToggleSection(SectionLabel.IDENTICAL_GROUPS, identicalGroupsSectionEle)">
+					<mat-icon>{{getSectionToggleIcon(SectionLabel.IDENTICAL_GROUPS)}}</mat-icon>
+				</button>
+				Identical layers ({{identicalGroupNodes.length}})
+			</div>
+			@if (showIdenticalGroupsPaginator) {
+			<paginator [pageSize]="ioPageSize" [itemsCount]="identicalGroupNodes.length" (change)="handleIdenticalGroupsPaginatorChanged($event)"> </paginator>
+			}
+		</div>
+		<io-tree [data]="identicalGroupsData" [rendererId]="curRendererId"> </io-tree>
+	</div>
+
+	<!-- Group inputs -->
+	<div class="section inputs" *ngIf="groupInputItems.length > 0" #groupInputsSectionEle [class.collapsed]="isSectionCollapsed(SectionLabel.GROUP_INPUTS)">
+		<div class="header input">
+			<div class="header-label-container">
+				<button mat-icon-button class="toggle" (click)="handleToggleSection(SectionLabel.GROUP_INPUTS, groupInputsSectionEle)">
+					<mat-icon>{{getSectionToggleIcon(SectionLabel.GROUP_INPUTS)}}</mat-icon>
+				</button>
+				layer inputs ({{curGroupInputsCount}})
+			</div>
+			@if (showGroupInputPaginator) {
+			<paginator [pageSize]="ioPageSize" [itemsCount]="curGroupInputsCount" (change)="handleGroupInputPaginatorChanged($event)"> </paginator>
+			}
+		</div>
+		<ng-container *ngTemplateOutlet="inputItemsTmpl;context:{'items': groupInputItemsForCurPage}"> </ng-container>
+	</div>
+
+	<!-- Group outputs -->
+	<div class="section outputs" *ngIf="groupOutputItems.length > 0" #groupOutputsSectionEle [class.collapsed]="isSectionCollapsed(SectionLabel.GROUP_OUTPUTS)">
+		<div class="header output">
+			<div class="header-label-container">
+				<button mat-icon-button class="toggle" (click)="handleToggleSection(SectionLabel.GROUP_OUTPUTS, groupOutputsSectionEle)">
+					<mat-icon>{{getSectionToggleIcon(SectionLabel.GROUP_OUTPUTS)}}</mat-icon>
+				</button>
+				layer outputs ({{curGroupOutputsCount}})
+			</div>
+			@if (showGroupOutputPaginator) {
+			<paginator [pageSize]="ioPageSize" [itemsCount]="curGroupOutputsCount" (change)="handleGroupOutputPaginatorChanged($event)"> </paginator>
+			}
+		</div>
+		<ng-container *ngTemplateOutlet="outputItemsTmpl;context:{'items': groupOutputItemsForCurPage}"> </ng-container>
+	</div>
 </div>
 
 <!-- Resizer -->
-<div class="resizer" [class.resizing]="resizing"
-    (mousedown)="handleMouseDownResizer($event)">
+<div class="resizer" [class.resizing]="resizing" (mousedown)="handleMouseDownResizer($event)"></div>
+
+<!-- A toggle to hide/show side panel -->
+<div class="hide-toggle" [matTooltip]="hideToggleTooltip" (click)="toggleHideInfoPanel()">
+	<mat-icon>{{hideToggleIconName}}</mat-icon>
 </div>
 
-<!-- A toggle to hide/show side panel -->
-<div class="hide-toggle" [matTooltip]="hideToggleTooltip"
-    (click)="toggleHideInfoPanel()">
-  <mat-icon>{{hideToggleIconName}}</mat-icon>
-</div>
-
 <ng-template #namespaceHierarchy let-value="value">
-  <div class="values-count-msg">
-    Namespace hierarchy
-  </div>
-  <div class="namespace-content">
-    @for(ns of value.split('/'); track $index) {
-      <div class="namespace-row">
-        {{ns}}
-      </div>
-    }
-  </div>
+	<div class="values-count-msg">
+		Namespace hierarchy
+	</div>
+	<div class="namespace-content">
+		@for(ns of value.split('/'); track $index) {
+		<div class="namespace-row">
+			{{ns}}
+		</div>
+		}
+	</div>
 </ng-template>
 
 <ng-template #inputItemsTmpl let-items="items">
-  <div class="flat-items-container">
-    @for (item of items; track item.opNode.id; let i = $index) {
-      <div class="flat-item">
-        <div class="name-row"
-            [class.search-match]="isSearchMatchedInputValue(getInputTensorTag(item)) || isSearchMatchedInputValue(item.opNode.label)">
-          <div class="index">{{item.index}}</div>
-          @if (item.opNode.hideInLayout) {
-            <div class="name">{{getInputName(item)}}</div>
-            @if (item.targetOpNode) {
-              <div class="target-op-container">
-                <mat-icon class="arrow">arrow_forward</mat-icon>
-                <div class="target-op-node-label">{{item.targetOpNode.label}}</div>
-              </div>
-            }
-          } @else {
-            <div class="name locator"
-                [attr.data-id]="item.opNode.id"
-                (click)="handleLocateNode(item.opNode.id, $event)">
-              {{getInputName(item)}}
-              <div class="locator-icon-container"
-                  [matTooltip]="locatorTooltip"
-                  matTooltipClass="multiline-tooltip-left"
-                  matTooltipPosition="right">
-                <mat-icon class="locator-icon">my_location</mat-icon>
-              </div>
-              @if (item.targetOpNode) {
-                <div class="target-op-container">
-                  <mat-icon class="arrow">arrow_forward</mat-icon>
-                  <div class="target-op-node-label">{{item.targetOpNode.label}}</div>
-                </div>
-              }
-              <div class="filler"></div>
-              @if (!item.opNode.hideInLayout) {
-                <div class="visibility-icon-container input"
-                    [matTooltip]="getInputOpNodeToggleVisibilityTooltip(item.opNode.id)"
-                    matTooltipPosition="left"
-                    [class.visible]="getInputOpNodeToggleVisible(item.opNode.id)"
-                    (click)="handleToggleInputOpNodeVisibility(item.opNode.id, items, $event)">
-                  <mat-icon>
-                    {{getInputOpNodeToggleVisibilityIcon(item.opNode.id)}}
-                  </mat-icon>
-                </div>
-              }
-            </div>
-          }
-        </div>
-        <table class="metadata-table">
-          @for (metadataItem of item.metadataList; track metadataItem.key) {
-            @if (getShowMetadata(metadataItem)) {
-              <tr #rowEle
-                  [class.search-match]="isSearchMatchedInputValue(metadataItem.value)">
-                <td class="key">
-                  <div class="key-container">
-                    <mat-icon class="bullet">circle</mat-icon>
-                    <hoverable-label [label]="metadataItem.key"></hoverable-label>
-                  </div>
-                </td>
-                <td class="value">
-                  <expandable-info-text
-                      [text]="metadataItem.value"
-                      [type]="metadataItem.key">
-                  </expandable-info-text>
-                </td>
-              </tr>
-            }
-          }
-        </table>
-      </div>
-    }
-  </div>
+	<div class="flat-items-container">
+		@for (item of items; track item.opNode.id; let i = $index) {
+		<div class="flat-item">
+			<div class="name-row" [class.search-match]="isSearchMatchedInputValue(getInputTensorTag(item)) || isSearchMatchedInputValue(item.opNode.label)">
+				<div class="index">{{item.index}}</div>
+				@if (item.opNode.hideInLayout) {
+				<div class="name">{{getInputName(item)}}</div>
+				@if (item.targetOpNode) {
+				<div class="target-op-container">
+					<mat-icon class="arrow">arrow_forward</mat-icon>
+					<div class="target-op-node-label">{{item.targetOpNode.label}}</div>
+				</div>
+				} } @else {
+				<div class="name locator" [attr.data-id]="item.opNode.id" (click)="handleLocateNode(item.opNode.id, $event)">
+					{{getInputName(item)}}
+					<div class="locator-icon-container" [matTooltip]="locatorTooltip" matTooltipClass="multiline-tooltip-left" matTooltipPosition="right">
+						<mat-icon class="locator-icon">my_location</mat-icon>
+					</div>
+					@if (item.targetOpNode) {
+					<div class="target-op-container">
+						<mat-icon class="arrow">arrow_forward</mat-icon>
+						<div class="target-op-node-label">{{item.targetOpNode.label}}</div>
+					</div>
+					}
+					<div class="filler"></div>
+					@if (!item.opNode.hideInLayout) {
+					<div
+						class="visibility-icon-container input"
+						[matTooltip]="getInputOpNodeToggleVisibilityTooltip(item.opNode.id)"
+						matTooltipPosition="left"
+						[class.visible]="getInputOpNodeToggleVisible(item.opNode.id)"
+						(click)="handleToggleInputOpNodeVisibility(item.opNode.id, items, $event)"
+					>
+						<mat-icon>
+							{{getInputOpNodeToggleVisibilityIcon(item.opNode.id)}}
+						</mat-icon>
+					</div>
+					}
+				</div>
+				}
+			</div>
+			<table class="metadata-table">
+				@for (metadataItem of item.metadataList; track metadataItem.key) { @if (getShowMetadata(metadataItem)) {
+				<tr #rowEle [class.search-match]="isSearchMatchedInputValue(metadataItem.value)">
+					<td class="key">
+						<div class="key-container">
+							<mat-icon class="bullet">circle</mat-icon>
+							<hoverable-label [label]="metadataItem.key"></hoverable-label>
+						</div>
+					</td>
+					<td class="value">
+						<expandable-info-text
+							[text]="metadataItem.value"
+							[type]="metadataItem.key"
+						>
+						</expandable-info-text>
+					</td>
+				</tr>
+				} }
+			</table>
+		</div>
+		}
+	</div>
 </ng-template>
 
 <ng-template #outputItemsTmpl let-items="items">
-  <div class="flat-items-container">
-    @for (item of items; track $index; let i = $index; let last = $last) {
-      <div class="flat-item">
-        <div class="name-row"
-            [class.search-match]="isSearchMatchedOutputValue(item.tensorTag)">
-          <div class="index">{{item.index}}</div>
-          <div class="name">{{getOutputName(item)}}</div>
-          @if (item.showSourceOpNode) {
-            <div class="source-op-node-label">
-              ({{item.sourceOpNode.label}})
-            </div>
-          }
-          <div class="filler"></div>
-          @if (getHasConnectedToNodes(item)) {
-            <div class="visibility-icon-container output"
-                [class.visible]="getOutputToggleVisible(item)"
-                [matTooltip]="getOutputToggleVisibilityTooltip(item)"
-                matTooltipPosition="left"
-                (click)="handleToggleOutputVisibility(item, items, $event)">
-              <mat-icon>
-                {{getOutputToggleVisibilityIcon(item)}}
-              </mat-icon>
-            </div>
-          }
-        </div>
-        @if (item.metadataList.length > 0) {
-          <table class="metadata-table">
-            @for (metadataItem of item.metadataList; track metadataItem.key) {
-              <tr [class.search-match]="isSearchMatchedOutputValue(metadataItem.value)">
-                <td class="key">
-                  <div class="key-container">
-                    <mat-icon class="bullet">circle</mat-icon>
-                    <hoverable-label [label]="metadataItem.key"></hoverable-label>
-                  </div>
-                </td>
-                <td class="value">
-                  @if (metadataItem.key === outputMetadataConnectedTo) {
-                    @for (targetNode of metadataItem.connectedNodes; track targetNode.id) {
-                      <div class="target-node-container"
-                          [attr.data-id]="targetNode.id"
-                          [class.search-match]="isSearchMatchedOutputValue(targetNode.label)"
-                          [bubble]="namespacePopup"
-                          [overlaySize]="constValuesPopupSize"
-                          [overlayPositions]="outputConnectsToNamespacePopupPosition"
-                          [hoverDelayMs]="50"
-                          (click)="handleLocateNode(targetNode.id, $event)">
-                        {{targetNode.label}}
-                        <div class="locator-icon-container"
-                            [matTooltip]="locatorTooltip"
-                            matTooltipClass="multiline-tooltip-left"
-                            matTooltipPosition="right">
-                          <mat-icon class="locator-icon">my_location</mat-icon>
-                        </div>
-                      </div>
-                      <ng-template #namespacePopup>
-                        <div class="model-explorer-const-values-popup">
-                          <ng-container *ngTemplateOutlet="namespaceHierarchy;context:{'value': getNamespaceLabel(targetNode)}">
-                          </ng-container>
-                        </div>
-                      </ng-template>
-                    }
-                  } @else {
-                    <expandable-info-text
-                        [text]="metadataItem.value">
-                    </expandable-info-text>
-                  }
-                </td>
-              </tr>
-            }
-          </table>
-        }
-      </div>
-    }
-  </div>
+	<div class="flat-items-container">
+		@for (item of items; track $index; let i = $index; let last = $last) {
+		<div class="flat-item">
+			<div class="name-row" [class.search-match]="isSearchMatchedOutputValue(item.tensorTag)">
+				<div class="index">{{item.index}}</div>
+				<div class="name">{{getOutputName(item)}}</div>
+				@if (item.showSourceOpNode) {
+				<div class="source-op-node-label">
+					({{item.sourceOpNode.label}})
+				</div>
+				}
+				<div class="filler"></div>
+				@if (getHasConnectedToNodes(item)) {
+				<div
+					class="visibility-icon-container output"
+					[class.visible]="getOutputToggleVisible(item)"
+					[matTooltip]="getOutputToggleVisibilityTooltip(item)"
+					matTooltipPosition="left"
+					(click)="handleToggleOutputVisibility(item, items, $event)"
+				>
+					<mat-icon>
+						{{getOutputToggleVisibilityIcon(item)}}
+					</mat-icon>
+				</div>
+				}
+			</div>
+			@if (item.metadataList.length > 0) {
+			<table class="metadata-table">
+				@for (metadataItem of item.metadataList; track metadataItem.key) {
+				<tr [class.search-match]="isSearchMatchedOutputValue(metadataItem.value)">
+					<td class="key">
+						<div class="key-container">
+							<mat-icon class="bullet">circle</mat-icon>
+							<hoverable-label [label]="metadataItem.key"></hoverable-label>
+						</div>
+					</td>
+					<td class="value">
+						@if (metadataItem.key === outputMetadataConnectedTo) { @for (targetNode of metadataItem.connectedNodes; track targetNode.id) {
+						<div
+							class="target-node-container"
+							[attr.data-id]="targetNode.id"
+							[class.search-match]="isSearchMatchedOutputValue(targetNode.label)"
+							[bubble]="namespacePopup"
+							[overlaySize]="constValuesPopupSize"
+							[overlayPositions]="outputConnectsToNamespacePopupPosition"
+							[hoverDelayMs]="50"
+							(click)="handleLocateNode(targetNode.id, $event)"
+						>
+							{{targetNode.label}}
+							<div class="locator-icon-container" [matTooltip]="locatorTooltip" matTooltipClass="multiline-tooltip-left" matTooltipPosition="right">
+								<mat-icon class="locator-icon">my_location</mat-icon>
+							</div>
+						</div>
+						<ng-template #namespacePopup>
+							<div class="model-explorer-const-values-popup">
+								<ng-container *ngTemplateOutlet="namespaceHierarchy;context:{'value': getNamespaceLabel(targetNode)}"> </ng-container>
+							</div>
+						</ng-template>
+						} } @else {
+						<expandable-info-text [text]="metadataItem.value"> </expandable-info-text>
+						}
+					</td>
+				</tr>
+				}
+			</table>
+			}
+		</div>
+		}
+	</div>
 </ng-template>