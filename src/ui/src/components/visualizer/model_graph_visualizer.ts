--- conflicted
+++ resolved
@@ -26,13 +26,7 @@
   ElementRef,
   EventEmitter,
   HostListener,
-<<<<<<< HEAD
   Inject,
-  Input,
-  OnDestroy,
-  OnInit,
-  Output,
-=======
   inject,
   Input,
   input,
@@ -40,9 +34,8 @@
   OnDestroy,
   OnInit,
   Output,
+  untracked,
   SimpleChanges,
-  untracked,
->>>>>>> f0fe3d71
 } from '@angular/core';
 import {takeUntilDestroyed} from '@angular/core/rxjs-interop';
 import {MatSnackBar} from '@angular/material/snack-bar';
