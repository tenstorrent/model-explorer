/**
 * @license
 * Copyright 2024 The Model Explorer Authors. All Rights Reserved.
 *
 * Licensed under the Apache License, Version 2.0 (the "License");
 * you may not use this file except in compliance with the License.
 * You may obtain a copy of the License at
 *
 *     http://www.apache.org/licenses/LICENSE-2.0
 *
 * Unless required by applicable law or agreed to in writing, software
 * distributed under the License is distributed on an "AS IS" BASIS,
 * WITHOUT WARRANTIES OR CONDITIONS OF ANY KIND, either express or implied.
 * See the License for the specific language governing permissions and
 * limitations under the License.
 * ==============================================================================
 */

import {Overlay, OverlayConfig, OverlayRef} from '@angular/cdk/overlay';
import {ComponentPortal} from '@angular/cdk/portal';
import {CommonModule} from '@angular/common';
import {
  ChangeDetectionStrategy,
  ChangeDetectorRef,
  Component,
  computed,
  DestroyRef,
  effect,
  ElementRef,
  EventEmitter,
  inject,
  Input,
  NgZone,
  OnChanges,
  OnDestroy,
  OnInit,
  Output,
  signal,
  Signal,
  SimpleChanges,
  untracked,
  ViewChild,
  ViewContainerRef,
} from '@angular/core';
import {takeUntilDestroyed} from '@angular/core/rxjs-interop';
import {MatIconModule} from '@angular/material/icon';
import {MatMenuModule, MatMenuTrigger} from '@angular/material/menu';
import {MatSnackBar} from '@angular/material/snack-bar';
import {MatTooltip, MatTooltipModule} from '@angular/material/tooltip';
import {setAnchorHref} from 'safevalues/dom';
import * as three from 'three';

import {AppService} from './app_service';
import {
  GLOBAL_KEY,
  LAYOUT_MARGIN_X,
  NODE_LABEL_HEIGHT,
  NODE_LABEL_LINE_HEIGHT,
  WEBGL_ELEMENT_Y_FACTOR,
} from './common/consts';
import {
  GroupNode,
  ModelEdge,
  type ModelGraph,
  ModelNode,
  NodeType,
  OpNode,
} from './common/model_graph';
import {SyncNavigationData, SyncNavigationMode} from './common/sync_navigation';
import {
  FontWeight,
  NodeDataProviderResultProcessedData,
  NodeDataProviderRunData,
  NodeStyleId,
  NodeStylerRule,
  Point,
  PopupPanelData,
  ProcessedNodeStylerRule,
  Rect,
  RendererInfo,
  SelectedNodeInfo,
  ShowOnEdgeItemData,
  ShowOnNodeItemData,
  WebglColor,
} from './common/types';
import {
  genUid,
  getDeepestExpandedGroupNodeIds,
  getHighQualityPixelRatio,
  getNodeStyleValue,
  getShowOnEdgeInputOutputMetadataKeys,
  hasNonEmptyQueries,
  IS_MAC,
  isGroupNode,
  isOpNode,
  matchNodeForQueries,
  processNodeStylerRules,
  splitLabel,
} from './common/utils';
import {
  ExpandOrCollapseGroupNodeRequest,
  LocateNodeRequest,
  PreparePopupRequest,
  RelayoutGraphRequest,
  WorkerEvent,
  WorkerEventType,
} from './common/worker_events';
import {DragArea} from './drag_area';
import {genIoTreeData, IoTree} from './io_tree';
import {NodeDataProviderExtensionService} from './node_data_provider_extension_service';
import {NodeStylerService} from './node_styler_service';
import {SplitPaneService} from './split_pane_service';
import {SubgraphSelectionService} from './subgraph_selection_service';
import {SyncNavigationService} from './sync_navigation_service';
import {ThreejsService} from './threejs_service';
import {UiStateService} from './ui_state_service';
import {WebglEdges} from './webgl_edges';
import {WebglRendererAttrsTableService} from './webgl_renderer_attrs_table_service';
import {WebglRendererEdgeOverlaysService} from './webgl_renderer_edge_overlays_service';
import {WebglRendererEdgeTextsService} from './webgl_renderer_edge_texts_service';
import {
  DEFAULT_DELETE_NODES_BORDER_COLOR,
  DEFAULT_HIGHLIGHT_NODES_BORDER_COLOR,
  DEFAULT_HIGHLIGHT_NODES_BORDER_WIDTH,
  DEFAULT_NEW_NODES_BORDER_COLOR,
  HighlightInfo,
  WebglRendererHighlightNodesService,
} from './webgl_renderer_highlight_node_service';
import {WebglRendererIdenticalLayerService} from './webgl_renderer_identical_layer_service';
import {
  IO_PICKER_ID_SEP,
  WebglRendererIoHighlightService,
} from './webgl_renderer_io_highlight_service';
import {
  IoTracingData,
  WebglRendererIoTracingService,
} from './webgl_renderer_io_tracing_service';
import {WebglRendererNdpService} from './webgl_renderer_ndp_service';
import {WebglRendererSearchResultsService} from './webgl_renderer_search_results_service';
import {WebglRendererSnapshotService} from './webgl_renderer_snapshot_service';
import {WebglRendererSubgraphSelectionService} from './webgl_renderer_subgraph_selection_service';
import {WebglRendererThreejsService} from './webgl_renderer_threejs_service';
import {
  RoundedRectangleData,
  WebglRoundedRectangles,
} from './webgl_rounded_rectangles';
import {LabelData, WebglTexts} from './webgl_texts';
import {WorkerService} from './worker_service';

const NODE_BORDER_WIDTH = 1.2;
const SELECTED_NODE_BORDER_WIDTH = 2;
const IO_HIGHLIGHT_BORDER_WIDTH = 1.5;
const NODE_ANIMATION_DURATION = 200;
const ZOOM_FIT_ON_NODE_DURATION = 400;
const EDGE_WIDTH = 1.0;
const SUBGRAPH_INDICATOR_SIZE = 14;
const MAX_PNG_SIZE = 5000;

// The following offsets define the rendering order of the elements on top of
// the node body. They should be between 0 and WEBGL_ELEMENT_Y_FACTOR.
const ARTIFICIAL_GROUP_NODE_BORDER_Y_OFFSET = -WEBGL_ELEMENT_Y_FACTOR * 0.5;
const NODE_LABEL_Y_OFFSET = WEBGL_ELEMENT_Y_FACTOR * 0.4;
const GROUP_NODE_ICON_BG_OFFSET = WEBGL_ELEMENT_Y_FACTOR * 0.3;
const SUBGRAPH_INDICATOR_LABEL_Y_OFFSET = WEBGL_ELEMENT_Y_FACTOR * 0.4;

const NODE_ID_WITHOUT_ZOOMFIT = '______';

const THREE = three;

interface TriggerData {
  top: number;
  left: number;
  width: number;
  height: number;
  tooltip?: string;
}

/** The type of the element to render. */
enum RenderElementType {
  NODE,
  EDGE,
}

/** A node element to render. */
interface RenderElementNode {
  type: RenderElementType.NODE;
  id: string;
  node: ModelNode;
}

/** An edge element to render. */
interface RenderElementEdge {
  type: RenderElementType.EDGE;
  id: string;
  edge: ModelEdge;
}

/** Options for rendering the graph. */
interface RenderGraphOptions {
  skipReRenderEdges?: boolean;
  skipReRenderEdgeTexts?: boolean;
}

/** Union type of node and edge element to render. */
type RenderElement = RenderElementNode | RenderElementEdge;

/** A graph renderer that uses threejs/webgl for high-performance rendering */
@Component({
  standalone: true,
  selector: 'webgl-renderer',
  imports: [
    CommonModule,
    DragArea,
    MatIconModule,
    MatMenuModule,
    MatTooltipModule,
  ],
  providers: [
    WebglRendererAttrsTableService,
    WebglRendererEdgeTextsService,
    WebglRendererEdgeOverlaysService,
    WebglRendererIdenticalLayerService,
    WebglRendererIoHighlightService,
    WebglRendererIoTracingService,
    WebglRendererNdpService,
    WebglRendererSearchResultsService,
    WebglRendererSnapshotService,
    WebglRendererSubgraphSelectionService,
    WebglRendererThreejsService,
  ],
  templateUrl: './webgl_renderer.ng.html',
  styleUrls: ['./webgl_renderer.scss'],
  changeDetection: ChangeDetectionStrategy.OnPush,
})
export class WebglRenderer implements OnInit, OnChanges, OnDestroy {
  /**
   * This is the model graph that has been processed from an input graph. The
   * renderer will update this graph in various situations (e.g. when user
   * expands a group node). We use the `curModelGraph` field below to store
   * the latest model graph after each update.
   */
  @Input({required: true}) modelGraph!: ModelGraph;
  @Input({required: true}) rendererId!: string;
  @Input({required: true}) paneId!: string;
  /** The id of the root node to render from. Undefined means all nodes. */
  @Input() rootNodeId?: string;
  /** Whether the renderer is in a popup. */
  @Input() inPopup = false;
  /** Whether to use the model graph to run benchmark or not. */
  @Input() benchmark = false;

  /** Triggered when the "open in popup" button is clickded. */
  @Output() readonly openInPopupClicked = new EventEmitter<PopupPanelData>();

  @ViewChild('container', {static: true}) container!: ElementRef<HTMLElement>;
  @ViewChild('canvas', {static: true}) canvas!: ElementRef<HTMLCanvasElement>;
  @ViewChild('snapshotCanvas', {static: true})
  snapshotCanvas!: ElementRef<HTMLCanvasElement>;
  @ViewChild('pngDownloaderCanvas', {static: true})
  pngDownloaderCanvas!: ElementRef<HTMLCanvasElement>;
  @ViewChild('hoverToolbar', {static: true})
  hoverToolbar!: ElementRef<HTMLCanvasElement>;
  @ViewChild('ioPicker', {static: true})
  ioPicker!: ElementRef<HTMLElement>;
  @ViewChild('subgraphMenuTrigger', {static: true})
  subgraphMenuTrigger!: MatMenuTrigger;
  @ViewChild('groupNodeIconMatTooltip', {static: false})
  groupNodeIconMatTooltip!: MatTooltip;
  @ViewChild('ioPickerMatTooltip', {static: false})
  ioPickerMatTooltip!: MatTooltip;
  @ViewChild('moreActionsMenuTrigger', {static: true})
  moreActionsMenuTrigger!: MatMenuTrigger;
  @ViewChild('rangeZoomDragArea', {static: true})
  rangeZoomDragArea!: DragArea;
  @ViewChild('dragToSelectDragArea', {static: true})
  dragToSelectDragArea!: DragArea;

  readonly appService: AppService = inject(AppService);
  private readonly threejsService: ThreejsService = inject(ThreejsService);

  readonly SELECTED_NODE_BORDER_COLOR = new THREE.Color('#1A73E8');
  readonly SELECTED_NODE_BG_COLOR = new THREE.Color('#C2E7FF');
  readonly HOVERED_NODE_BORDER_COLOR = new THREE.Color('#000');
  readonly HOVERED_GROUP_NODE_BORDER_COLOR = new THREE.Color('#666');
  readonly IDENTICAL_GROUPS_BG_COLOR = new THREE.Color('#e2edff');
  readonly NODE_LABEL_COLOR = new THREE.Color('#041E49');
  readonly OP_NODE_BORDER_COLOR = new THREE.Color('#777');
  readonly GROUP_NODE_BORDER_COLOR = new THREE.Color('#aaa');
  readonly GROUP_NODE_LABEL_SEPARATOR_COLOR = new THREE.Color('#DADCE0');
  readonly GROUP_NODE_ICON_COLOR = new THREE.Color('#444746');
  readonly GROUP_NODE_PIN_TO_TOP_SEPARATOR_COLOR = new THREE.Color('#bbb');
  readonly EDGE_COLOR = new THREE.Color(
    this.appService.config()?.edgeColor || '#aaa',
  );
  readonly EDGE_COLOR_INCOMING = new THREE.Color('#009e73');
  readonly EDGE_TEXT_COLOR_INCOMING = new THREE.Color('#125341');
  readonly EDGE_COLOR_OUTGOING = new THREE.Color('#d55e00');
  readonly EDGE_TEXT_COLOR_OUTGOING = new THREE.Color('#994d11');
  readonly ARTIFCIAL_GROUPS_BORDER_COLOR = new THREE.Color('#800080');
  readonly SUBGRAPH_INDICATOR_BORDER_COLOR = new THREE.Color('#135cbb');
  readonly SUBGRAPH_INDICATOR_BG_COLOR = new THREE.Color('#d5e7ff');
  readonly GROUP_NODE_BG_COLORS: three.Color[] = (() => {
    const startLightness = 96;
    const endLightness = 84;
    const count = 6;
    const factor = (endLightness - startLightness) / (count - 1);
    const colors: three.Color[] = [];
    for (let i = 0; i < count; i++) {
      const curLightness = startLightness + i * factor;
      colors.push(
        new THREE.Color(`hsl(212, 40%, ${Math.round(curLightness)}%)`),
      );
    }
    return colors;
  })();

  graphId = '';
  curModelGraph!: ModelGraph;
  tracing = false;
  showBusySpinner = false;
  selectedNodeId = '';
  flashing = false;
  hoveredNodeIdWhenClickingMoreActions = '';

  // Ranges along x and z axis for the current model graph.
  currentMinX = 0;
  currentMaxX = 0;
  currentMinZ = 0;
  currentMaxZ = 0;

  groupNodeIcon: TriggerData = {
    top: -1000,
    left: -1000,
    width: 0,
    height: 0,
  };

  ioPickerTop = -1000;
  ioPickerLeft = -1000;
  ioPickerWidth = 0;
  ioPickerHeight = 0;
  ioPickerTooltip = '';

  subgraphIndicatorTop = -1000;
  subgraphIndicatorLeft = -1000;
  subgraphIndicatorWidth = 0;
  subgraphIndicatorHeight = 0;
  curSubgraphIdsForMenu: string[] = [];

  curShowOnNodeItemTypes: Record<string, ShowOnNodeItemData> = {};
  curShowOnEdgeItem?: ShowOnEdgeItemData;
  nodesToRender: Array<{node: ModelNode; index: number}> = [];
  nodesToRenderMap: Record<string, {node: ModelNode; index: number}> = {};
  edgesToRender: Array<{edge: ModelEdge; index: number}> = [];
  curNodeDataProviderRuns: Record<string, NodeDataProviderRunData> = {};
  curHiddenInputOpNodeIds: Record<string, boolean> = {};
  curHiddenOutputIds: Record<string, boolean> = {};

  private elementsToRender: RenderElement[] = [];
  private updateNodesStylesSavedSelectedNodeId = '';
  private updateNodesStylesSavedIoTracingData?: IoTracingData;
  private curSelectedRenderer?: RendererInfo;
  private portal: ComponentPortal<IoTree> | null = null;
  private showBusySpinnerTimeoutRef = -1;
  private prevNodeDataProviderData:
    | Record<string, NodeDataProviderResultProcessedData>
    | undefined = undefined;
  private prevNodeDataProviderRun: NodeDataProviderRunData | undefined =
    undefined;
  private readonly nodeBodies = new WebglRoundedRectangles(6);
  private readonly groupNodeIcons = new WebglTexts(this.threejsService);
  private readonly groupNodeIconBgs = new WebglRoundedRectangles(99);
  private readonly artificialGroupBorders = new WebglRoundedRectangles(6);
  private readonly subgraphIndicatorBgs = new WebglRoundedRectangles(3);
  private readonly subgraphIndicatorIcons = new WebglTexts(this.threejsService);
  private readonly edges = new WebglEdges(this.EDGE_COLOR, EDGE_WIDTH);
  readonly texts = new WebglTexts(this.threejsService);
  private readonly mousePos = new THREE.Vector2();
<<<<<<< HEAD
  private readonly syncNavigationRelatedNodesHighlights =
    new WebglRendererHighlightNodesService(this, -WEBGL_ELEMENT_Y_FACTOR * 0.3);
  private readonly syncNavigationDiffHighlights =
    new WebglRendererHighlightNodesService(
      this,
      -WEBGL_ELEMENT_Y_FACTOR * 0.35,
    );
=======
  private readonly syncNavigationRelatedNodesHighlights!: WebglRendererHighlightNodesService;
  private readonly syncNavigationDiffHighlights!: WebglRendererHighlightNodesService;
>>>>>>> cd82fa5b
  private draggingArea = false;
  private hoveredNodeId = '';
  private hoveredGroupNodeIconId = '';
  private nodeIdForHoveredGroupNodeIcon = '';
  private hoveredIoPickerId = '';
  private hoveredSubgraphIndicatorId = '';
  private savedUpdateNodeBgWhenFarProgress = -1;
  private curNodeStylerRules: NodeStylerRule[] = [];
  private curProcessedNodeStylerRules: ProcessedNodeStylerRule[] = [];
  private renderedEdgeIdsToHide: string[] = [];
  private relayoutDoneFn?: () => void;
  private readonly paneIdInternal = signal<string>('');
  private readonly paneIndex = computed(() =>
    this.appService.getPaneIndexById(this.paneIdInternal()),
  );
  private readonly paneGraphTitlesKey: Signal<string> = computed(() => {
    const panes = this.appService.panes();
    return panes
      .map((pane, index) => `${index}:${pane.modelGraph?.id ?? ''}`)
      .join(',');
  });
  private readonly paneCount = computed(() => this.appService.panes().length);
  private savedSyncNavigationMode: SyncNavigationMode | undefined = undefined;
  private savedSyncNavigationData: SyncNavigationData | undefined = undefined;
  private savedShowDiffHighlightsInMatchNodeIdMode: boolean | undefined =
    undefined;

  private readonly selectedNodeInfo = computed(() => {
    const pane = this.appService.getPaneById(this.paneId);
    if (!pane) {
      return;
    }
    return pane.selectedNodeInfo;
  });

  private readonly messageEventListener = (
    event: MessageEvent<WorkerEvent>,
  ) => {
    this.hideBusySpinner();
    const workerEvent = event.data;
    switch (workerEvent.eventType) {
      case WorkerEventType.EXPAND_OR_COLLAPSE_GROUP_NODE_RESP:
        if (this.rendererId === workerEvent.rendererId) {
          this.handleExpandOrCollapseGroupNodeDone(
            workerEvent.modelGraph,
            workerEvent.rendererId,
            workerEvent.groupNodeId,
            workerEvent.expanded,
            workerEvent.deepestExpandedGroupNodeIds,
          );
        }
        break;
      case WorkerEventType.RELAYOUT_GRAPH_RESP:
        if (this.rendererId === workerEvent.rendererId) {
          this.handleReLayoutGraphDone(
            workerEvent.rendererId,
            workerEvent.modelGraph,
            workerEvent.selectedNodeId,
            workerEvent.forRestoringUiState,
            workerEvent.rectToZoomFit,
            workerEvent.forRestoringSnapshotAfterTogglingFlattenLayers,
            workerEvent.targetDeepestGroupNodeIdsToExpand,
            workerEvent.triggerNavigationSync,
          );
        }
        break;
      case WorkerEventType.LOCATE_NODE_RESP:
        if (this.rendererId === workerEvent.rendererId) {
          this.handleLocateNodeDone(
            workerEvent.rendererId,
            workerEvent.modelGraph,
            workerEvent.nodeId,
            workerEvent.deepestExpandedGroupNodeIds,
            workerEvent.noNodeShake === true,
            workerEvent.select === true,
          );
        }
        break;
      case WorkerEventType.PREPARE_POPUP_RESP:
        if (this.paneId === workerEvent.paneId) {
          this.openInPopupClicked.emit({
            id: workerEvent.rendererId,
            groupNode: workerEvent.modelGraph.nodesById[
              workerEvent.groupNodeId
            ] as GroupNode,
            initialPosition: workerEvent.initialPosition,
            curModelGraph: workerEvent.modelGraph,
          });
        }
        break;
      default:
        break;
    }
  };

  constructor(
    readonly changeDetectorRef: ChangeDetectorRef,
    private readonly destroyRef: DestroyRef,
    private readonly ngZone: NgZone,
    private readonly nodeDataProviderExtensionService: NodeDataProviderExtensionService,
    private readonly nodeStylerService: NodeStylerService,
    private readonly overlay: Overlay,
    private readonly snackBar: MatSnackBar,
    private readonly splitPaneService: SplitPaneService,
    private readonly subgraphSelectionService: SubgraphSelectionService,
    readonly syncNavigationService: SyncNavigationService,
    private readonly uiStateService: UiStateService,
    private readonly viewContainerRef: ViewContainerRef,
    private readonly webglRendererAttrsTableService: WebglRendererAttrsTableService,
    readonly webglRendererEdgeTextsService: WebglRendererEdgeTextsService,
    private readonly webglRendererEdgeOverlaysService: WebglRendererEdgeOverlaysService,
    private readonly webglRendererIdenticalLayerService: WebglRendererIdenticalLayerService,
    readonly webglRendererIoHighlightService: WebglRendererIoHighlightService,
    private readonly webglRendererIoTracingService: WebglRendererIoTracingService,
    private readonly webglRendererNdpService: WebglRendererNdpService,
    private readonly webglRendererSearchResultsService: WebglRendererSearchResultsService,
    private readonly webglRendererSnapshotService: WebglRendererSnapshotService,
    private readonly webglRendererSubgraphSelectionService: WebglRendererSubgraphSelectionService,
    readonly webglRendererThreejsService: WebglRendererThreejsService,
    private readonly workerService: WorkerService,
  ) {
    this.webglRendererAttrsTableService.init(this);
    this.webglRendererEdgeTextsService.init(this);
    this.webglRendererEdgeOverlaysService.init(this);
    this.webglRendererIdenticalLayerService.init(this);
    this.webglRendererIoHighlightService.init(this);
    this.webglRendererIoTracingService.init(this);
    this.webglRendererNdpService.init(this);
    this.webglRendererSearchResultsService.init(this);
    this.webglRendererSnapshotService.init(this);
    this.webglRendererSubgraphSelectionService.init(this);
    this.webglRendererThreejsService.init(this);
    this.syncNavigationRelatedNodesHighlights =
      new WebglRendererHighlightNodesService(
        this,
        -WEBGL_ELEMENT_Y_FACTOR * 0.3,
      );
    this.syncNavigationDiffHighlights = new WebglRendererHighlightNodesService(
      this,
      -WEBGL_ELEMENT_Y_FACTOR * 0.35,
    );

    this.workerService.worker.addEventListener(
      'message',
      this.messageEventListener,
    );

    effect(() => {
      this.curSelectedRenderer = this.appService.curSelectedRenderer();
    });

    // Handle zoom to fit shortcut (space key)
    this.appService.spaceKeyToZoomFitClicked
      .pipe(takeUntilDestroyed(this.destroyRef))
      .subscribe((unused) => {
        if (this.rendererId === this.curSelectedRenderer?.id) {
          this.webglRendererThreejsService.zoomFitGraph();
        }
      });

    // Handle changes for node to locate.
    effect(() => {
      const nodeInfoToLocate = this.appService.curToLocateNodeInfo();
      if (nodeInfoToLocate?.rendererId !== this.rendererId) {
        return;
      }

      if (nodeInfoToLocate) {
        this.sendLocateNodeRequest(
          nodeInfoToLocate.nodeId,
          nodeInfoToLocate.rendererId,
          nodeInfoToLocate.noNodeShake,
          nodeInfoToLocate.select,
        );
      }
      this.appService.curToLocateNodeInfo.set(undefined);
    });

    // Handle changes for node to reveal
    effect(() => {
      const pane = this.appService.getPaneById(this.paneId);
      if (!pane || !pane.modelGraph) {
        return;
      }

      const nodeIdToReveal = pane.nodeIdToReveal;
      if (!nodeIdToReveal) {
        return;
      }
      const success = this.revealNode(nodeIdToReveal);
      if (success) {
        this.appService.setNodeToReveal(this.paneId, undefined);
      }
    });

    effect(() => {
      const runs = this.nodeDataProviderExtensionService.getRunsForModelGraph(
        this.curModelGraph,
      );
      this.curNodeDataProviderRuns = {};
      for (const run of runs) {
        this.curNodeDataProviderRuns[run.runId] = run;
      }
    });

    effect(() => {
      const results = this.webglRendererNdpService.curNodeDataProviderResults();
      const run = this.webglRendererNdpService.curNodeDataProviderRun();
      if (results !== this.prevNodeDataProviderData) {
        this.handleCurNodeDataProviderResultsChanged(
          this.prevNodeDataProviderRun,
          run,
        );
        this.prevNodeDataProviderData = results;
        this.prevNodeDataProviderRun = run;
      }
    });

    // Handle changes on show on node items.
    effect(() => {
      const pane = this.appService.getPaneById(this.paneId);
      if (!pane) {
        return;
      }
      const showOnNodeItemTypes = this.appService.getShowOnNodeItemTypes(
        this.paneId,
        this.rendererId,
      );
      if (
        JSON.stringify(showOnNodeItemTypes) ===
        JSON.stringify(this.curShowOnNodeItemTypes)
      ) {
        return;
      }
      this.curShowOnNodeItemTypes = showOnNodeItemTypes;

      // Relayout.
      this.sendRelayoutGraphRequest(this.selectedNodeId);
    });

    // Handle clicking on the expand/collpase all graph layers button.
    this.appService.expandOrCollapseAllGraphLayersClicked
      .pipe(takeUntilDestroyed(this.destroyRef))
      .subscribe((info) => {
        if (info.rendererId !== this.rendererId) {
          return;
        }
        this.sendExpandOrCollapseGroupNodeRequest(
          undefined,
          true,
          info.expandOrCollapse,
        );
      });

    // Handle selected node changes.
    effect(() => {
      const info = this.selectedNodeInfo();
      if (info?.rendererId !== this.rendererId) {
        return;
      }

      const selectedNodeId = info?.nodeId || '';
      const selectedNodeChanged = this.selectedNodeId !== selectedNodeId;
      this.selectedNodeId = selectedNodeId;

      if (this.tracing) {
        if (
          this.selectedNodeId &&
          isOpNode(this.curModelGraph.nodesById[this.selectedNodeId])
        ) {
          this.webglRendererIoTracingService.genTracingData();
        } else {
          this.webglRendererIoTracingService.clearTracingData();
        }
      }

      // This has to be placed before updateNodesStyles because it calculates
      // data needed to update nodes styles correctly.
      this.webglRendererIoHighlightService.updateIncomingAndOutgoingHighlights();
      this.webglRendererIdenticalLayerService.updateIdenticalLayerIndicators();
      this.webglRendererEdgeOverlaysService.updateOverlaysData();
      this.updateNodesStyles();
      this.webglRendererThreejsService.render();

      // Trigger a navigation sync request (if enabled).
      if (selectedNodeChanged && info.triggerNavigationSync) {
        this.syncNavigationService.updateNavigationSource({
          paneIndex: this.appService.getPaneIndexById(this.paneId) || 0,
          nodeId: this.selectedNodeId,
        });
      }

      // Automatically reveal all nodes in the edge overlays (if existed).
      if (this.webglRendererEdgeOverlaysService.curOverlays.length > 0) {
        const deepestExpandedGroupNodeIds =
          this.webglRendererEdgeOverlaysService.getDeepestExpandedGroupNodeIds();
        if (deepestExpandedGroupNodeIds.length > 0) {
          this.sendRelayoutGraphRequest(
            this.selectedNodeId,
            deepestExpandedGroupNodeIds,
          );
        } else {
          this.webglRendererEdgeOverlaysService.updateOverlaysEdges();
          this.webglRendererThreejsService.render();
        }
      } else {
        this.webglRendererEdgeOverlaysService.clearOverlaysEdges();
        this.webglRendererThreejsService.render();
      }
    });

    // Handle selected edge overlays changes.
    effect(() => {
      this.webglRendererEdgeOverlaysService.edgeOverlaysService.selectedOverlayIds();
      this.webglRendererEdgeOverlaysService.updateOverlaysData();

      // Automatically reveal all nodes in the edge overlays (if existed).
      if (this.selectedNodeId !== '') {
        if (this.webglRendererEdgeOverlaysService.curOverlays.length > 0) {
          const deepestExpandedGroupNodeIds =
            this.webglRendererEdgeOverlaysService.getDeepestExpandedGroupNodeIds();
          if (deepestExpandedGroupNodeIds.length > 0) {
            this.sendRelayoutGraphRequest(
              this.selectedNodeId,
              deepestExpandedGroupNodeIds,
            );
          } else {
            this.webglRendererEdgeOverlaysService.updateOverlaysEdges();
            this.webglRendererThreejsService.render();
          }
        } else {
          this.webglRendererEdgeOverlaysService.clearOverlaysEdges();
          this.webglRendererThreejsService.render();
        }
      }
    });

    // Handle "download as png".
    this.appService.downloadAsPngClicked
      .pipe(takeUntilDestroyed(this.destroyRef))
      .subscribe((data) => {
        if (data.rendererId !== this.rendererId) {
          return;
        }
        this.handleDownloadAsPng(data.fullGraph, data.transparentBackground);
      });

    // Handle node styler changes.
    effect(() => {
      const curNodeStylerRules = this.nodeStylerService
        .rules()
        .filter(
          (rule) =>
            hasNonEmptyQueries(rule.queries) &&
            Object.keys(rule.styles).length > 0,
        );
      const strCurNodeStylerRules = JSON.stringify(curNodeStylerRules);
      if (JSON.stringify(this.curNodeStylerRules) !== strCurNodeStylerRules) {
        this.curNodeStylerRules = JSON.parse(
          strCurNodeStylerRules,
        ) as NodeStylerRule[];
        this.curProcessedNodeStylerRules = processNodeStylerRules(
          this.curNodeStylerRules,
        );
        this.renderGraph({
          skipReRenderEdges: true,
          skipReRenderEdgeTexts: true,
        });
        this.webglRendererIoHighlightService.updateIncomingAndOutgoingHighlights();
        this.webglRendererIdenticalLayerService.updateIdenticalLayerIndicators();
        this.updateNodesStyles();
        this.renderDiffHighlights();
        this.webglRendererThreejsService.render();
      }
    });

    // Handle changes on show on edge items.
    effect(() => {
      const pane = this.appService.getPaneById(this.paneId);
      if (!pane) {
        return;
      }
      const showOnEdgeItem = this.appService.getShowOnEdgeItem(
        this.paneId,
        this.rendererId,
      );
      if (
        JSON.stringify(showOnEdgeItem) ===
        JSON.stringify(this.curShowOnEdgeItem)
      ) {
        return;
      }
      this.curShowOnEdgeItem = showOnEdgeItem;
      this.renderGraph();
      this.webglRendererIoHighlightService.updateIncomingAndOutgoingHighlights();
      this.webglRendererIdenticalLayerService.updateIdenticalLayerIndicators();
      this.updateNodesStyles();
      this.renderDiffHighlights();
      this.webglRendererThreejsService.render();
    });

    // Handle input/output highlight visibility changes.
    effect(() => {
      this.curHiddenInputOpNodeIds =
        this.splitPaneService.hiddenInputOpNodeIds();
      this.curHiddenOutputIds = this.splitPaneService.hiddenOutputIds();
      this.webglRendererIoHighlightService.updateIncomingAndOutgoingHighlights();
      this.updateNodesStyles();
      this.webglRendererThreejsService.render();
    });

    // Handle navigation sync source changes.
    this.syncNavigationService.navigationSourceChanged$
      .pipe(takeUntilDestroyed(this.destroyRef))
      .subscribe((data) => {
        this.syncNavigationRelatedNodesHighlights.clearNodeHighlights();

        if (!data) {
          return;
        }

        // Handle the case when the current pane is not the source pane, i.e.
        // when a node is selected in the other pane.
        if (data.paneIndex !== this.appService.getPaneIndexById(this.paneId)) {
          // Clicking on the empty space. Hide the no mapped node message.
          if (data.nodeId === '') {
            this.syncNavigationService.setShowNoMappedNodeMessage(false);
          }
          // Clicking on a node.
          else {
            const mappedNodeIds = this.syncNavigationService
              .getMappedNodeIds(data.paneIndex, data.nodeId)
              .filter((nodeId) => this.curModelGraph.nodesById[nodeId] != null);
            // Mapped to a single node.
            if (mappedNodeIds.length < 2) {
              const mappedNodeId = mappedNodeIds[0] ?? '';
              const mappedNode = this.curModelGraph.nodesById[mappedNodeId];
              const hideInLayout =
                isOpNode(mappedNode) && mappedNode.hideInLayout;
              if (
                mappedNode &&
                mappedNode.id !== this.selectedNodeId &&
                !hideInLayout
              ) {
                this.revealNode(mappedNodeId, false);
                this.syncNavigationService.setShowNoMappedNodeMessage(false);
              } else if (!mappedNode || hideInLayout) {
                this.syncNavigationService.setShowNoMappedNodeMessage(true);
              } else {
                this.syncNavigationService.setShowNoMappedNodeMessage(false);
              }
            }
            // Mapped to a list of nodes.
            else {
              this.revealAndHighlightNodes(
                mappedNodeIds,
                mappedNodeIds.length > 0 ? mappedNodeIds[0] : '',
                true,
              );
            }
          }
        }
        // This is the case when the current pane is the source pane, i.e. a
        // node is selected in the current pane that triggers a sync navigation
        // event.
        else {
          const nodeId = data.nodeId;
          const relatedNodeIds = this.syncNavigationService
            .getRelatedNodeIdsFromTheSameSide(data.paneIndex, nodeId)
            .filter((nodeId) => this.curModelGraph.nodesById[nodeId] != null);
          if (relatedNodeIds.length > 1) {
            this.revealAndHighlightNodes(relatedNodeIds, nodeId, false);
          }
        }
      });

    effect(() => {
      // Track the changes for the current sync navigation mode and data, and
      // render the diff highlights if there is any change.
      const curMode = this.syncNavigationService.mode();
      const curData =
        this.syncNavigationService.savedProcessedSyncNavigationData()[curMode];
      const curShowDiffHighlightsInMatchNodeIdMode =
        this.syncNavigationService.getShowDiffHighlightsInMatchNodeIdMode();
      if (
        curMode === this.savedSyncNavigationMode &&
        curData === this.savedSyncNavigationData &&
        curShowDiffHighlightsInMatchNodeIdMode ===
          this.savedShowDiffHighlightsInMatchNodeIdMode
      ) {
        return;
      }

      this.savedSyncNavigationMode = curMode;
      this.savedSyncNavigationData = curData;
      this.savedShowDiffHighlightsInMatchNodeIdMode =
        curShowDiffHighlightsInMatchNodeIdMode;

      this.renderDiffHighlights();
    });

    // Re-render diff highlights when graph changes in panes, e.g. when a new
    // graph is loaded in a pane, or when a pane is closed.
    effect(() => {
      const key = this.paneGraphTitlesKey();
      untracked(() => {
        this.renderDiffHighlights();
      });
    });
  }

  ngOnInit() {
    this.graphId = this.modelGraph.id;
    this.curModelGraph = this.modelGraph;
    this.appService.updateCurrentModelGraph(this.paneId, this.curModelGraph);

    // Load show on node item types from local storage.
    if (!this.inPopup) {
      this.curShowOnNodeItemTypes =
        this.appService.getSavedShowOnNodeItemTypes();
      this.curShowOnEdgeItem = this.appService.getSavedShowOnEdgeItem();
    }

    this.webglRendererThreejsService.setupZoomAndPan(
      this.container.nativeElement,
      0.0001,
      20,
    );
    this.webglRendererThreejsService.setupThreeJs();

    // Run outside Angular to not trigger change detection.
    this.ngZone.runOutsideAngular(() => {
      this.canvas.nativeElement.addEventListener('mousemove', (e) => {
        this.handleMouseMove(e);
      });
    });

    const initialUiState = this.appService.curInitialUiState();

    const initGraphFn = (nodeIdToZoomInto?: string) => {
      this.updateNodesAndEdgesToRender();
      this.renderGraph();
      this.webglRendererThreejsService.zoomFitGraph(0.9, 0);

      const pane = this.appService.getPaneById(this.paneId);
      // Restore snapshot if set in pane.
      if (pane?.snapshotToRestore != null) {
        const snapshot = pane.snapshotToRestore;
        // See comments in restoreSnapshot for more details why this is needed.
        this.curShowOnNodeItemTypes =
          pane.snapshotToRestore.showOnNodeItemTypes || {};
        this.appService.setShowOnNode(
          this.paneId,
          this.rendererId,
          this.curShowOnNodeItemTypes,
        );
        this.sendRelayoutGraphRequest(
          snapshot.selectedNodeId || '',
          snapshot.deepestExpandedGroupNodeIds || [],
          false,
          snapshot.rect,
          true,
          snapshot.showOnNodeItemTypes,
          true,
          false,
        );
        pane.snapshotToRestore = undefined;
      } else {
        if (nodeIdToZoomInto != null && nodeIdToZoomInto !== '') {
          setTimeout(() => {
            this.appService.curToLocateNodeInfo.set({
              nodeId: nodeIdToZoomInto,
              rendererId: this.rendererId,
              isGroupNode: false,
              noNodeShake: true,
            });
          });
        }
      }

      // Automatically expand the given root node if it is not expanded.
      this.sendExpandGroupNodeRequest(this.rootNodeId || '');
    };

    // No initial UI state to restore.
    if (
      !initialUiState ||
      initialUiState.paneStates.length === 0 ||
      this.inPopup
    ) {
      const selectedNodeId = this.inPopup
        ? undefined
        : this.appService.getPaneById(this.paneId)?.selectedNodeInfo?.nodeId;
      initGraphFn(selectedNodeId);
    }
    // Restore initial UI state.
    else {
      const paneIndex = this.appService.getPaneIndexById(this.paneId);
      const paneState = initialUiState.paneStates[paneIndex];
      if (!paneState) {
        initGraphFn();
      } else {
        // Expand all layers if paneState.deepestExpandedGroupNodeIds has only
        // one elemenet '___all___'.
        let deepestExpandedGroupNodeIds = paneState.deepestExpandedGroupNodeIds;
        if (
          deepestExpandedGroupNodeIds.length === 1 &&
          deepestExpandedGroupNodeIds[0] === '___all___'
        ) {
          const groupNodeIds: string[] = [];
          getDeepestExpandedGroupNodeIds(
            undefined,
            this.curModelGraph,
            groupNodeIds,
            true,
          );
          deepestExpandedGroupNodeIds = groupNodeIds;
        }
        // Add the parent node of the selected node if it is not set in
        // deepestExpandedGroupNodeIds.
        else {
          const selectedNode =
            this.curModelGraph.nodesById[paneState.selectedNodeId];
          const nsParentId = selectedNode?.nsParentId || '';
          if (
            selectedNode &&
            nsParentId &&
            !deepestExpandedGroupNodeIds.includes(nsParentId)
          ) {
            deepestExpandedGroupNodeIds.push(nsParentId);
          }
        }
        if (
          paneState.selectedNodeId !== '' ||
          deepestExpandedGroupNodeIds.length > 0
        ) {
          this.sendRelayoutGraphRequest(
            paneState.selectedNodeId,
            deepestExpandedGroupNodeIds,
            true,
            undefined,
            false,
            undefined,
            false,
            false,
          );
        } else {
          initGraphFn();
        }
        // This is needed for loading old perma-link.
        this.uiStateService.setDeepestExpandedGroupNodeIds(
          paneState.deepestExpandedGroupNodeIds,
          paneIndex,
        );
      }
    }

    // Store the renderer to global for testing purpose.
    // tslint:disable-next-line:no-any Allow arbitrary types.
    const windowAny = window as any;
    if (windowAny[GLOBAL_KEY] == null) {
      windowAny[GLOBAL_KEY] = {
        renderers: {},
      };
    }
    const paneIndex = this.inPopup
      ? -1
      : this.appService.getPaneIndexById(this.paneId);
    windowAny[GLOBAL_KEY].renderers[paneIndex] = this;

    if (this.benchmark) {
      this.startBenchmark();
    }
  }

  ngOnChanges(changes: SimpleChanges) {
    if (changes['paneId']) {
      this.paneIdInternal.set(this.paneId);
    }
  }

  ngOnDestroy() {
    this.workerService.worker.removeEventListener(
      'message',
      this.messageEventListener,
    );

    this.webglRendererThreejsService.dispose();

    document.body.style.cursor = 'default';
  }

  getActiveSelectedNodeInfo(): SelectedNodeInfo | undefined {
    if (!this.selectedNodeId) {
      return undefined;
    }

    return {
      nodeId: this.selectedNodeId,
      rendererId: this.rendererId,
      isGroupNode: isGroupNode(
        this.curModelGraph.nodesById[this.selectedNodeId],
      ),
    };
  }

  toggleIoTrace() {
    this.tracing = !this.tracing;

    if (this.tracing) {
      this.webglRendererIoTracingService.genTracingData();
    } else {
      this.webglRendererIoTracingService.clearTracingData();
    }

    this.webglRendererIoHighlightService.updateIncomingAndOutgoingHighlights();
    this.updateNodesStyles();
    this.webglRendererThreejsService.render();
  }

  setZoomFactor(factor: number) {
    const container = this.container.nativeElement;
    const start = this.webglRendererThreejsService.convertScreenPosToScene(
      0,
      0,
    );
    const end = this.webglRendererThreejsService.convertScreenPosToScene(
      container.offsetWidth,
      container.offsetHeight,
    );
    const minX = Math.min(start.x, end.x);
    const maxX = Math.max(start.x, end.x);
    const minY = Math.min(start.y, end.y);
    const maxY = Math.max(start.y, end.y);
    const width = maxX - minX;
    const height = maxY - minY;
    const centerX = (minX + maxX) / 2;
    const centerY = (minY + maxY) / 2;
    const zoomedMinX = centerX - width / 2 / factor;
    const zoomedMaxX = centerX + width / 2 / factor;
    const zoomedMinY = centerY - height / 2 / factor;
    const zoomedMaxY = centerY + height / 2 / factor;
    this.webglRendererThreejsService.zoomFit(
      {
        x: zoomedMinX,
        y: zoomedMinY,
        width: zoomedMaxX - zoomedMinX,
        height: zoomedMaxY - zoomedMinY,
      },
      0.9,
      0,
      false,
      false,
    );
  }

  handleMouseDownCanvas(event: MouseEvent) {
    // Uncomment to show scene position on click for debugging purpose.
    //
    // const scenePos = this.convertScreenPosToScene(event.offsetX, event.offsetY);
    // console.log('screen pos', scenePos);

    // Range zoom.
    if (
      (IS_MAC && (event.metaKey || event.ctrlKey)) ||
      (!IS_MAC && event.ctrlKey)
    ) {
      this.draggingArea = true;
      this.rangeZoomDragArea.start(
        event,
        (isClick, startX, startY, endX, endY) => {
          const start =
            this.webglRendererThreejsService.convertScreenPosToScene(
              startX,
              startY,
            );
          const end = this.webglRendererThreejsService.convertScreenPosToScene(
            endX,
            endY,
          );
          const minX = Math.min(start.x, end.x);
          const maxX = Math.max(start.x, end.x);
          const minY = Math.min(start.y, end.y);
          const maxY = Math.max(start.y, end.y);
          this.webglRendererThreejsService.zoomFit(
            {x: minX, y: minY, width: maxX - minX, height: maxY - minY},
            0.9,
            200,
            false,
            false,
          );
          this.draggingArea = false;
        },
      );
    }
    // Drag to select subgraph.
    else if (
      event.shiftKey &&
      this.webglRendererSubgraphSelectionService.enableSubgraphSelection
    ) {
      this.draggingArea = true;
      this.dragToSelectDragArea.start(
        event,
        (isClick, startX, startY, endX, endY) => {
          this.draggingArea = false;

          // Click.
          if (isClick) {
            if (this.hoveredNodeId) {
              const node = this.curModelGraph.nodesById[this.hoveredNodeId];
              if (node) {
                this.handleShiftSelectNode(this.hoveredNodeId);
              }
            } else {
              this.handleClearSubgraphSelectedNodes();
            }
          }
          // Drag.
          else {
            const start =
              this.webglRendererThreejsService.convertScreenPosToScene(
                startX,
                startY,
              );
            const end =
              this.webglRendererThreejsService.convertScreenPosToScene(
                endX,
                endY,
              );
            const minAx = Math.min(start.x, end.x);
            const maxAx = Math.max(start.x, end.x);
            const minAy = Math.min(start.y, end.y);
            const maxAy = Math.max(start.y, end.y);
            const coveredNodeIds: string[] = [];
            for (const {node} of this.nodesToRender) {
              const x = this.getNodeX(node);
              const y = this.getNodeY(node);
              const w = this.getNodeWidth(node);
              const h = this.getNodeHeight(node);
              const minBx = x;
              const minBy = y;
              const maxBx = x + w;
              const maxBy = y + h;

              // Check if they intersect.
              const aLeftOfB = maxAx < minBx;
              const aRightOfB = minAx > maxBx;
              const aAboveB = minAy > maxBy;
              const aBelowB = maxAy < minBy;
              const intersect = !(aLeftOfB || aRightOfB || aAboveB || aBelowB);

              if (intersect) {
                coveredNodeIds.push(node.id);
              }
            }
            this.subgraphSelectionService.toggleNodes(coveredNodeIds);
          }
        },
      );
    }
  }

  handleMouseLeaveRenderer(event: MouseEvent) {
    // Ignore when a menu is opened.
    const relatedTarget = event.relatedTarget as HTMLElement;
    if (
      relatedTarget != null &&
      relatedTarget.classList.contains('cdk-overlay-backdrop')
    ) {
      return;
    }
    this.setHoveredNodeId('');
    this.updateNodesStyles();
    this.handleHoveredGroupNodeIconChanged();
    this.webglRendererThreejsService.render();
  }

  handleClickToggleExpandCollapse(all = false) {
    if (!this.hoveredNodeId) {
      return;
    }
    this.handleSelectNode(this.hoveredNodeId);
    const node = this.curModelGraph.nodesById[this.hoveredNodeId] as GroupNode;
    this.handleToggleExpandCollapse(node, all);
  }

  handleClickExpandAll(nodeId?: string) {
    const targetNodeId = nodeId ?? this.hoveredNodeId;
    if (!targetNodeId) {
      return;
    }
    this.handleSelectNode(targetNodeId);
    this.handleToggleExpandCollapse(
      this.curModelGraph.nodesById[targetNodeId],
      true,
      true,
    );
  }

  handleClickCollapseAll(nodeId?: string) {
    const targetNodeId = nodeId ?? this.hoveredNodeId;
    if (!targetNodeId) {
      return;
    }
    this.handleSelectNode(targetNodeId);
    this.handleToggleExpandCollapse(
      this.curModelGraph.nodesById[targetNodeId],
      true,
      false,
    );
  }

  handleClickOpenGroupNodeInPopup(mouseEvent: MouseEvent, nodeId?: string) {
    const targetNodeId = nodeId ?? this.hoveredNodeId;
    const groupNode = this.curModelGraph.nodesById[targetNodeId] as GroupNode;

    // Place the popup next to the target node (if it is collapsed) or its
    // overflow icon (if it is expanded).
    let popupX = 0;
    const x = this.getNodeX(groupNode);
    const width = this.getNodeWidth(groupNode);
    if (groupNode.expanded) {
      const labelSize = this.texts.getLabelSizes(
        this.getNodeLabel(groupNode),
        FontWeight.BOLD,
        NODE_LABEL_HEIGHT,
      ).sizes;
      const scale = NODE_LABEL_HEIGHT / this.texts.getFontSize();
      const labelWidth = (labelSize.maxX - labelSize.minX) * scale;
      const labelRight = x + width / 2 + labelWidth / 2;
      popupX = this.webglRendererThreejsService.convertScenePosToScreen(
        labelRight + 22,
        0,
      ).x;
    } else {
      popupX = this.webglRendererThreejsService.convertScenePosToScreen(
        x + width + 1,
        0,
      ).x;
    }

    const req: PreparePopupRequest = {
      eventType: WorkerEventType.PREPARE_POPUP_REQ,
      modelGraphId: this.curModelGraph.id,
      paneId: this.paneId,
      rendererId: genUid(),
      groupNodeId: groupNode.id,
      initialPosition: {
        x: popupX,
        y: this.webglRendererThreejsService.convertScenePosToScreen(
          0,
          this.getNodeY(groupNode),
        ).y,
      },
    };
    this.workerService.worker.postMessage(req);
  }

  handleClickGroupNodeIcon(event: MouseEvent) {
    event.stopPropagation();

    if (this.hoveredGroupNodeIconId.includes('_left')) {
      this.handleSelectNode(this.nodeIdForHoveredGroupNodeIcon);
      this.handleToggleExpandCollapse(
        this.curModelGraph.nodesById[this.nodeIdForHoveredGroupNodeIcon],
      );
    } else if (this.hoveredGroupNodeIconId.includes('_right')) {
      this.hoveredNodeIdWhenClickingMoreActions =
        this.nodeIdForHoveredGroupNodeIcon;
      this.moreActionsMenuTrigger.openMenu();
    }
  }

  handleClickIoPicker(event: MouseEvent) {
    event.stopPropagation();

    const isInput = this.hoveredIoPickerId.endsWith('input');
    const nodeId = this.hoveredIoPickerId.split(IO_PICKER_ID_SEP)[0];

    this.webglRendererIoHighlightService.handleClickIoPicker(isInput, nodeId);
  }

  handleClickSubgraphIndicator(event: MouseEvent) {
    if (!this.hoveredSubgraphIndicatorId) {
      return;
    }

    // Get the node.
    //
    // hoveredSubgraphIndicatorId is node id.
    const node = this.curModelGraph.nodesById[
      this.hoveredSubgraphIndicatorId
    ] as OpNode;
    if (!isOpNode(node)) {
      return;
    }

    // If there is only a single subgraph linked to the node, jump to it
    // directly.
    const subgraphIds = node.subgraphIds!;
    if (subgraphIds.length === 1) {
      this.clickSubgraph(subgraphIds[0], event);
    }
    // If there are multiple subgraphs linked to the node, open a menu to let
    // users select a subgraph to jump to.
    else if (subgraphIds.length > 1) {
      this.curSubgraphIdsForMenu = subgraphIds;
      this.subgraphMenuTrigger.openMenu();
    }
  }

  handleClickSubgraphId(subgraphId: string, event: MouseEvent) {
    this.clickSubgraph(subgraphId, event);
  }

  handleDoubleClickOnGraph(altDown: boolean, shiftDown: boolean) {
    // Expand/collapse node on double click. Alt key controls whether to do it
    // for all sub layers.
    if (this.selectedNodeId !== '' && !shiftDown) {
      const node = this.curModelGraph.nodesById[
        this.selectedNodeId
      ] as GroupNode;
      this.appService.updateDoubleClickedNode(
        this.selectedNodeId,
        this.curModelGraph.id,
        this.curModelGraph.collectionLabel || '',
        node,
      );
      this.handleToggleExpandCollapse(node, altDown);
    }
  }

  handleClickOnGraph(shiftDown: boolean): void {
    // Click on a node.
    if (this.hoveredNodeId) {
      const node = this.curModelGraph.nodesById[this.hoveredNodeId];
      if (node) {
        if (!shiftDown) {
          this.handleSelectNode(this.hoveredNodeId);
        }
      }
    }
    // Click on empty space.
    else {
      this.handleSelectNode('');
    }
  }

  handleMouseEnterGroupNodeIcon() {
    this.groupNodeIconMatTooltip.show();
  }

  handleMouseLeaveGroupNodeIcon() {
    this.groupNodeIconMatTooltip.hide();
  }

  handleMouseEnterIoPicker() {
    this.ioPickerMatTooltip.show();
  }

  handleMouseLeaveIoPicker() {
    this.ioPickerMatTooltip.hide();
  }

  handleHoveredGroupNodeIconChanged(rectangle?: RoundedRectangleData) {
    this.groupNodeIcon.top = -1000;
    this.groupNodeIcon.left = -1000;
    this.groupNodeIcon.width = 0;
    this.groupNodeIcon.height = 0;
    this.groupNodeIcon.tooltip = undefined;

    if (this.hoveredGroupNodeIconId !== '' && rectangle != null) {
      const {x, y} = this.webglRendererThreejsService.convertScenePosToScreen(
        rectangle.bound.x - rectangle.bound.width / 2,
        rectangle.bound.y - rectangle.bound.height / 2,
      );
      const {x: right, y: bottom} =
        this.webglRendererThreejsService.convertScenePosToScreen(
          rectangle.bound.x + rectangle.bound.width / 2,
          rectangle.bound.y + rectangle.bound.height / 2,
        );
      this.groupNodeIcon.top = y;
      this.groupNodeIcon.left = x;
      this.groupNodeIcon.width = right - x;
      this.groupNodeIcon.height = bottom - y;
      if (rectangle.id.includes('_left')) {
        const node = this.curModelGraph.nodesById[
          rectangle.nodeId!
        ] as GroupNode;
        this.groupNodeIcon.tooltip = node.expanded
          ? 'Collapse layer'
          : 'Expand layer';
      } else if (rectangle.id.includes('_right')) {
        this.groupNodeIcon.tooltip = 'More actions';
      }
    }
    this.changeDetectorRef.detectChanges();
  }

  isNodeRendered(nodeId: string): boolean {
    return this.nodesToRenderMap[nodeId] != null;
  }

  sendLocateNodeRequest(
    nodeId: string,
    rendererId: string,
    noNodeShake = false,
    select = false,
  ) {
    this.showBusySpinnerWithDelay();

    if (this.isNodeRendered(nodeId)) {
      this.hideBusySpinner();
      this.handleLocateNodeDone(
        rendererId,
        this.curModelGraph,
        nodeId,
        [],
        noNodeShake,
        select,
        true,
      );
    } else {
      const req: LocateNodeRequest = {
        eventType: WorkerEventType.LOCATE_NODE_REQ,
        modelGraphId: this.curModelGraph.id,
        showOnNodeItemTypes: this.curShowOnNodeItemTypes,
        nodeDataProviderRuns: this.curNodeDataProviderRuns,
        selectedNodeDataProviderRunId:
          this.nodeDataProviderExtensionService.getSelectedRunForModelGraph(
            this.paneId,
            this.curModelGraph,
          )?.runId,
        nodeId,
        rendererId,
        noNodeShake,
        select,
        config: this.appService.config(),
      };
      this.workerService.worker.postMessage(req);
    }
  }

  sendRelayoutGraphRequest(
    nodeId: string,
    targetDeepestGroupNodeIdsToExpand?: string[],
    forRestoringUiState = false,
    rectToZoomFit?: Rect,
    clearAllExpandStates = false,
    showOnNodeItemTypes?: Record<string, ShowOnNodeItemData>,
    forRestoringSnapshotAfterTogglingFlattenLayers?: boolean,
    triggerNavigationSync = true,
  ) {
    this.showBusySpinnerWithDelay();

    const req: RelayoutGraphRequest = {
      eventType: WorkerEventType.RELAYOUT_GRAPH_REQ,
      modelGraphId: this.curModelGraph.id,
      showOnNodeItemTypes: showOnNodeItemTypes || this.curShowOnNodeItemTypes,
      nodeDataProviderRuns: this.curNodeDataProviderRuns,
      selectedNodeDataProviderRunId:
        this.nodeDataProviderExtensionService.getSelectedRunForModelGraph(
          this.paneId,
          this.curModelGraph,
        )?.runId,
      selectedNodeId: nodeId,
      targetDeepestGroupNodeIdsToExpand,
      rendererId: this.rendererId,
      forRestoringUiState,
      rectToZoomFit,
      clearAllExpandStates,
      forRestoringSnapshotAfterTogglingFlattenLayers,
      triggerNavigationSync,
      config: this.appService.config(),
    };
    this.workerService.worker.postMessage(req);
  }

  animateIntoPositions(
    updateFn: (t: number) => void = (t) => {
      this.updateAnimatinProgress(t);
    },
  ) {
    const startTs = Date.now();
    const animate = () => {
      const elapsed = Date.now() - startTs;
      let t = this.appService.testMode
        ? 1
        : Math.min(1, elapsed / NODE_ANIMATION_DURATION);
      // ease out sine.
      t = Math.sin((t * Math.PI) / 2);

      updateFn(t);
      this.webglRendererThreejsService.render();

      if (t >= 1) {
        updateFn(t);
        this.webglRendererThreejsService.render();
        return;
      }

      requestAnimationFrame(animate);
    };
    animate();
  }

  flash() {
    this.flashing = true;
    this.changeDetectorRef.detectChanges();

    setTimeout(() => {
      this.flashing = false;
      this.changeDetectorRef.detectChanges();
    }, 300);
  }

  updateNodeBgColorWhenFar() {
    const t =
      this.webglRendererThreejsService.convertZFromSceneToScreen(30) *
      this.webglRendererThreejsService.curScale;
    const farStartT = 7.5;
    const farEndT = 7;
    const progress = Math.max(
      0,
      Math.min(1, (farStartT - t) / (farStartT - farEndT)),
    );
    if (Math.abs(progress - this.savedUpdateNodeBgWhenFarProgress) < 1e-5) {
      return;
    }
    this.savedUpdateNodeBgWhenFarProgress = progress;
    this.nodeBodies.setBgColorWhenFar(this.NODE_LABEL_COLOR, progress / 3);
  }

  showIoTree(
    root: HTMLElement,
    nodes: ModelNode[],
    ioType: 'incoming' | 'outgoing',
  ) {
    const overlayRef = this.createOverlay(root);
    const ref = overlayRef.attach(this.portal!);
    const data = genIoTreeData(nodes, [], ioType);
    ref.instance.solidBackground = true;
    ref.instance.rendererId = this.rendererId;
    ref.instance.updateData(data);
    ref.instance.onClose.subscribe(() => {
      overlayRef.dispose();
    });
  }

  getNodeX(node?: ModelNode): number {
    return (node?.x || 0) + (node?.globalX || 0);
  }

  getNodeY(node?: ModelNode): number {
    return (node?.y || 0) + (node?.globalY || 0);
  }

  getNodeWidth(node?: ModelNode): number {
    return node?.width || 0;
  }

  getNodeHeight(node?: ModelNode): number {
    return node?.height || 0;
  }

  getNodeRect(node: ModelNode): Rect {
    return {
      x: this.getNodeX(node),
      y: this.getNodeY(node),
      width: this.getNodeWidth(node),
      height: this.getNodeHeight(node),
    };
  }

  getNodeLabelRelativeY(node: ModelNode): number {
    return 14;
  }

  getNodeLabelSizes(node: ModelNode) {
    const scale = NODE_LABEL_HEIGHT / this.texts.getFontSize();
    let minX = Number.POSITIVE_INFINITY;
    let maxX = Number.NEGATIVE_INFINITY;
    let firstLineLabelHeight = 0;
    const lines = splitLabel(this.getNodeLabel(node));
    for (let i = 0; i < lines.length; i++) {
      const line = lines[i];
      const labelSize = this.texts.getLabelSizes(
        line,
        FontWeight.BOLD,
        NODE_LABEL_HEIGHT,
      ).sizes;
      minX = Math.min(minX, labelSize.minX);
      maxX = Math.max(maxX, labelSize.maxX);
      if (i === 0) {
        firstLineLabelHeight = (labelSize.maxZ - labelSize.minZ) * scale;
      }
    }
    return {minX, maxX, firstLineLabelHeight};
  }

  // Used by tests only.
  getNodeTitleScreenPositionRelativeToCenter(nodeId: string): Point {
    // This is to workaround the issue where nodeId cannot contain '\n' when
    // called from protractor.
    nodeId = nodeId.replaceAll('%%%', '\n');
    const node = this.curModelGraph.nodesById[nodeId];
    const x = this.getNodeX(node) + this.getNodeWidth(node) / 2;
    const y = this.getNodeY(node) + 5;
    const pos = this.webglRendererThreejsService.convertScenePosToScreen(x, y);
    const container = this.container.nativeElement;
    return {
      x: Math.floor(pos.x - container.clientWidth / 2),
      y: Math.floor(pos.y - container.clientHeight / 2),
    };
  }

  // Used by tests only.
  getNodeIoChipScreenPositionRelativeToCenter(nodeId: string): Point {
    const node = this.curModelGraph.nodesById[nodeId];
    const x = this.getNodeX(node) + 5;
    const y = this.getNodeY(node) - 3;
    const pos = this.webglRendererThreejsService.convertScenePosToScreen(x, y);
    const container = this.container.nativeElement;
    return {
      x: Math.floor(pos.x - container.clientWidth / 2),
      y: Math.floor(pos.y - container.clientHeight / 2),
    };
  }

  // Used by tests only.
  getNodeExpandIconPositionRelativeToCenter(nodeId: string): Point {
    const node = this.curModelGraph.nodesById[nodeId] as GroupNode;
    const x = this.getNodeX(node);
    const y = this.getNodeY(node);
    const width = this.getNodeWidth(node);
    const {minX, maxX} = this.getNodeLabelSizes(node);
    const scale = NODE_LABEL_HEIGHT / this.texts.getFontSize();
    const labelWidth = (maxX - minX) * scale;
    const labelLeft = x + width / 2 - labelWidth / 2;
    const iconX = node.expanded ? labelLeft - 13 : (x + labelLeft + 1) / 2 + 1;
    const iconY = y + this.getNodeLabelRelativeY(node);
    const pos = this.webglRendererThreejsService.convertScenePosToScreen(
      iconX,
      iconY,
    );
    const container = this.container.nativeElement;
    return {
      x: Math.floor(pos.x - container.clientWidth / 2),
      y: Math.floor(pos.y - container.clientHeight / 2),
    };
  }

  // Used by tests only.
  getNodeOverflowIconPositionRelativeToCenter(nodeId: string): Point {
    const node = this.curModelGraph.nodesById[nodeId] as GroupNode;
    const x = this.getNodeX(node);
    const y = this.getNodeY(node);
    const width = this.getNodeWidth(node);
    const {minX, maxX} = this.getNodeLabelSizes(node);
    const scale = NODE_LABEL_HEIGHT / this.texts.getFontSize();
    const labelWidth = (maxX - minX) * scale;
    const labelRight = x + width / 2 + labelWidth / 2;
    const iconX = node.expanded
      ? labelRight + 12
      : (x + width + labelRight - 1) / 2 - 1;
    const iconY = y + this.getNodeLabelRelativeY(node);
    const pos = this.webglRendererThreejsService.convertScenePosToScreen(
      iconX,
      iconY,
    );
    const container = this.container.nativeElement;
    return {
      x: Math.floor(pos.x - container.clientWidth / 2),
      y: Math.floor(pos.y - container.clientHeight / 2),
    };
  }

  // Used by tests only.
  getSubgraphIndicatorScreenPositionRelativeToCenter(nodeId: string): Point {
    const node = this.curModelGraph.nodesById[nodeId];
    const x = this.getNodeX(node) + this.getNodeWidth(node) + 10;
    const y = this.getNodeY(node) + 5;
    const pos = this.webglRendererThreejsService.convertScenePosToScreen(x, y);
    const container = this.container.nativeElement;
    return {
      x: Math.floor(pos.x - container.clientWidth / 2),
      y: Math.floor(pos.y - container.clientHeight / 2),
    };
  }

  // Used by tests only
  scrollGraphArea(deltaX: number, deltaY: number) {
    this.webglRendererThreejsService.scrollGraphArea(deltaX, deltaY);
  }

  getShowCollapseAllButton(nodeId?: string): boolean {
    const targetNodeId = nodeId ?? this.hoveredNodeId;
    const node = this.curModelGraph.nodesById[targetNodeId];
    if (node != null && isGroupNode(node)) {
      return node.expanded;
    }
    return false;
  }

  get expandCollapseIcon(): string {
    const node = this.curModelGraph.nodesById[this.hoveredNodeId];
    if (node != null && isGroupNode(node)) {
      return node.expanded ? 'unfold_less' : 'unfold_more';
    }
    return 'unfold_more';
  }

  get expandCollapseIconTooltip(): string {
    const node = this.curModelGraph.nodesById[this.hoveredNodeId];
    if (node != null && isGroupNode(node)) {
      return `${
        node.expanded ? 'Collapse layer' : 'Expand layer'
      }\n(shortcut: double click on layer)`;
    }
    return '';
  }

  get showOpenInPopupButton(): boolean {
    return !this.inPopup;
  }

  get fps(): string {
    return this.webglRendererThreejsService.fps;
  }

  get subgraphIndicatorTooltip(): string {
    if (!this.hoveredSubgraphIndicatorId) {
      return '';
    }
    const node = this.curModelGraph.nodesById[
      this.hoveredSubgraphIndicatorId
    ] as OpNode;
    if (!isOpNode(node)) {
      return '';
    }

    const subgraphIds = node.subgraphIds!;
    if (subgraphIds.length === 1) {
      return `Jump to subgraph "${subgraphIds[0]}"\n(alt-click to open in split pane)`;
    } else {
      return 'Jump to subgraph';
    }
  }

  private handleSelectNode(nodeId: string, triggerNavigationSync = true) {
    this.appService.selectNode(this.paneId, {
      nodeId,
      rendererId: this.rendererId,
      isGroupNode:
        nodeId === ''
          ? false
          : isGroupNode(this.curModelGraph.nodesById[nodeId]),
      triggerNavigationSync,
    });
  }

  private handleExpandOrCollapseGroupNodeDone(
    modelGraph: ModelGraph,
    rendererId: string,
    groupNodeId: string | undefined,
    expanded: boolean,
    deepestExpandedGroupNodeIds: string[],
  ) {
    this.updateCurModelGraph(modelGraph);
    this.updateNodesAndEdgesToRender();

    // Deselect node if it is not rendered.
    //
    // This is possible when a op node inside a layer is selected, then user
    // clicks "collapse all" in the toolbar.
    if (this.selectedNodeId && !this.isNodeRendered(this.selectedNodeId)) {
      this.appService.selectNode(this.paneId, {
        nodeId: '',
        rendererId: this.rendererId,
        isGroupNode: false,
      });
    }

    this.renderGraph();
    if (groupNodeId != null) {
      this.webglRendererThreejsService.zoomFitOnNode(
        groupNodeId,
        modelGraph,
        ZOOM_FIT_ON_NODE_DURATION,
      );
    } else {
      this.webglRendererThreejsService.zoomFitGraph();
    }
    // This has to be placed before updateNodesStyles because it calculates data
    // needed to update nodes styles correctly.
    this.webglRendererIoHighlightService.updateIncomingAndOutgoingHighlights();
    this.webglRendererIdenticalLayerService.updateIdenticalLayerIndicators();
    this.updateNodesStyles();
    this.renderDiffHighlights();
    this.webglRendererThreejsService.render();

    if (!this.inPopup) {
      this.uiStateService.setDeepestExpandedGroupNodeIds(
        deepestExpandedGroupNodeIds,
        this.appService.getPaneIndexById(this.paneId),
      );
    }
  }

  private handleToggleExpandCollapse(
    node: ModelNode,
    all = false,
    expandOverride?: boolean,
  ) {
    if (
      node.nodeType !== NodeType.GROUP_NODE ||
      (node.nsChildrenIds || []).length === 0
    ) {
      return;
    }

    // Expand or collapse.
    this.sendExpandOrCollapseGroupNodeRequest(node, all, expandOverride);
  }

  private handleReLayoutGraphDone(
    rendererId: string,
    modelGraph: ModelGraph,
    selectedNodeId: string | undefined,
    forRestoringUiState?: boolean,
    rectToZoomFit?: Rect,
    forRestoringSnapshotAfterTogglingFlattenLayers?: boolean,
    targetDeepestGroupNodeIdsToExpand?: string[],
    triggerNavigationSync?: boolean,
  ) {
    this.updateCurModelGraph(modelGraph);
    this.updateNodesAndEdgesToRender();

    this.renderGraph();
    this.webglRendererIoHighlightService.updateIncomingAndOutgoingHighlights();
    this.webglRendererIdenticalLayerService.updateIdenticalLayerIndicators();
    this.webglRendererEdgeOverlaysService.updateOverlaysEdges();
    this.updateNodesStyles();
    this.renderDiffHighlights();
    if (rectToZoomFit) {
      const zoomFitFn = () => {
        this.webglRendererThreejsService.zoomFit(
          rectToZoomFit,
          1,
          200,
          false,
          // Don't cap the scale so we can fully zoom to the given rect.
          false,
        );
      };
      if (forRestoringSnapshotAfterTogglingFlattenLayers) {
        setTimeout(() => {
          zoomFitFn();
        });
      } else {
        zoomFitFn();
      }
    } else if (selectedNodeId !== NODE_ID_WITHOUT_ZOOMFIT) {
      this.webglRendererThreejsService.zoomFitOnNode(
        selectedNodeId,
        modelGraph,
        forRestoringUiState ? 0 : ZOOM_FIT_ON_NODE_DURATION,
      );
    }

    // Select node.
    if (this.selectedNodeId !== selectedNodeId) {
      this.handleSelectNode(selectedNodeId || '', triggerNavigationSync);
    }

    if (!this.inPopup) {
      this.uiStateService.setDeepestExpandedGroupNodeIds(
        targetDeepestGroupNodeIdsToExpand || [],
        this.appService.getPaneIndexById(this.paneId),
      );
    }

    if (this.relayoutDoneFn) {
      this.relayoutDoneFn();
      this.relayoutDoneFn = undefined;
    }
  }

  private handleCurNodeDataProviderResultsChanged(
    prevRun: NodeDataProviderRunData | undefined,
    curRun: NodeDataProviderRunData | undefined,
  ) {
    const prevShowExpandedSummaryOnGroupNode =
      prevRun?.nodeDataProviderData?.[this.curModelGraph.id]
        ?.showExpandedSummaryOnGroupNode;
    const curShowExpandedSummaryOnGroupNode =
      curRun?.nodeDataProviderData?.[this.curModelGraph.id]
        ?.showExpandedSummaryOnGroupNode;

    // Relayout the graph if `showExpandedSummaryOnGroupNode` is changed
    // between previous run and current run.
    if (
      prevShowExpandedSummaryOnGroupNode !== curShowExpandedSummaryOnGroupNode
    ) {
      this.sendRelayoutGraphRequest(this.selectedNodeId);
    }
    // Re-render the graph without re-laying out if
    // `showExpandedSummaryOnGroupNode` is not changed.do {
    else {
      this.renderGraph();
      this.updateNodesStyles();
      this.webglRendererThreejsService.render();
    }
  }

  private handleLocateNodeDone(
    rendererId: string,
    modelGraph: ModelGraph,
    nodeId: string,
    deepestExpandedGroupNodeIds: string[],
    noNodeShake: boolean,
    select: boolean,
    skipRendering = false,
  ) {
    this.updateCurModelGraph(modelGraph);
    this.updateNodesAndEdgesToRender();
    if (select) {
      this.appService.selectNode(this.paneId, {
        nodeId,
        rendererId,
        isGroupNode: isGroupNode(this.curModelGraph.nodesById[nodeId]),
      });
    }

    this.webglRendererThreejsService.zoomFitOnNode(
      nodeId,
      modelGraph,
      ZOOM_FIT_ON_NODE_DURATION,
    );
    if (!skipRendering) {
      this.renderGraph();
      // This has to be placed before updateNodesStyles because it calculates data
      // needed to update nodes styles correctly.
      this.webglRendererIoHighlightService.updateIncomingAndOutgoingHighlights();
      this.webglRendererIdenticalLayerService.updateIdenticalLayerIndicators();
      this.updateNodesStyles();
      this.renderDiffHighlights();
      this.webglRendererThreejsService.render();

      if (!this.inPopup) {
        this.uiStateService.setDeepestExpandedGroupNodeIds(
          deepestExpandedGroupNodeIds,
          this.appService.getPaneIndexById(this.paneId),
        );
      }
    }
    if (!noNodeShake) {
      setTimeout(() => {
        this.shakeNode(nodeId);
      }, 250);
    }
  }

  private sendExpandGroupNodeRequest(groupNodeId: string) {
    const groupNode = this.curModelGraph.nodesById[groupNodeId] as GroupNode;
    if (groupNode != null && !groupNode.expanded) {
      this.sendExpandOrCollapseGroupNodeRequest(groupNode, false, true);
    }
  }

  private sendExpandOrCollapseGroupNodeRequest(
    node: GroupNode | undefined,
    all = false,
    expandOverride?: boolean,
  ) {
    this.showBusySpinnerWithDelay();

    const req: ExpandOrCollapseGroupNodeRequest = {
      eventType: WorkerEventType.EXPAND_OR_COLLAPSE_GROUP_NODE_REQ,
      modelGraphId: this.curModelGraph.id,
      groupNodeId: node?.id,
      // node.expand will be updated in worker. Here we pass the current
      // state.
      expand: expandOverride == null ? !node?.expanded : expandOverride,
      showOnNodeItemTypes: this.curShowOnNodeItemTypes,
      nodeDataProviderRuns: this.curNodeDataProviderRuns,
      selectedNodeDataProviderRunId:
        this.nodeDataProviderExtensionService.getSelectedRunForModelGraph(
          this.paneId,
          this.curModelGraph,
        )?.runId,
      rendererId: this.rendererId,
      paneId: this.paneId,
      all,
      ts: Date.now(),
      config: this.appService.config(),
    };
    this.workerService.worker.postMessage(req);
  }

  private renderGraph(options?: RenderGraphOptions) {
    const extraMeshesToSkip: three.Object3D[] = [];
    if (options?.skipReRenderEdgeTexts) {
      const edgeTextsMesh = this.webglRendererEdgeTextsService.edgeTexts.mesh;
      if (edgeTextsMesh) {
        extraMeshesToSkip.push(edgeTextsMesh);
      }
    }
    if (options?.skipReRenderEdges) {
      const edgesMesh = this.edges.edgesMesh;
      if (edgesMesh) {
        extraMeshesToSkip.push(edgesMesh);
      }
      const arrowHeadsMesh = this.edges.arrowHeadsMesh;
      if (arrowHeadsMesh) {
        extraMeshesToSkip.push(arrowHeadsMesh);
      }
    }
    this.clearScene(extraMeshesToSkip);

    if (!options?.skipReRenderEdges) {
      this.renderEdges();
    }
    this.renderTexts();

    const keys = getShowOnEdgeInputOutputMetadataKeys(this.curShowOnEdgeItem);
    if (!options?.skipReRenderEdgeTexts) {
      if (
        keys.outputMetadataKey != null ||
        keys.inputMetadataKey != null ||
        keys.sourceNodeAttrKey != null ||
        keys.targetNodeAttrKey != null
      ) {
        this.webglRendererEdgeTextsService.renderEdgeTexts({
          outputMetadataKey: keys.outputMetadataKey,
          inputMetadataKey: keys.inputMetadataKey,
          sourceNodeAttrKey: keys.sourceNodeAttrKey,
          targetNodeAttrKey: keys.targetNodeAttrKey,
        });
      }
    }

    this.webglRendererAttrsTableService.renderAttrsTable();
    this.renderNodes();
    this.webglRendererNdpService.renderNodeDataProviderDistributionBars();
    this.renderArtificialGroupBorders();
    this.webglRendererSearchResultsService.renderSearchResults();
    this.webglRendererSubgraphSelectionService.renderSubgraphSelectedNodeMarkers();
    this.updateNodeBgColorWhenFar();

    this.animateIntoPositions((t) => {
      this.updateAnimatinProgress(t, options);
    });
  }

  private renderNodes() {
    this.currentMinX = Number.POSITIVE_INFINITY;
    this.currentMinZ = Number.POSITIVE_INFINITY;
    this.currentMaxX = Number.NEGATIVE_INFINITY;
    this.currentMaxZ = Number.NEGATIVE_INFINITY;

    const numNodes = this.nodesToRender.length;

    const nodeBodyRectangles: RoundedRectangleData[] = [];
    const groupNodeIcons: LabelData[] = [];
    const groupNodeIconBgs: RoundedRectangleData[] = [];
    const subgraphIndicatorRectangles: RoundedRectangleData[] = [];
    const subgraphIndicatorIcons: LabelData[] = [];
    const scale = NODE_LABEL_HEIGHT / this.texts.getFontSize();
    for (let i = 0; i < numNodes; i++) {
      const node = this.nodesToRender[i].node;
      const nodeIndex = this.nodesToRender[i].index;
      const x = this.getNodeX(node);
      const y = this.getNodeY(node);
      const width = this.getNodeWidth(node);
      const height = this.getNodeHeight(node);
      const isGroup = isGroupNode(node);
      let bgColor = isGroup
        ? this.getGroupNodeBgColor(node)
        : {r: 1, g: 1, b: 1};
      let borderColor = this.threeColorToRgb(
        isGroup ? this.GROUP_NODE_BORDER_COLOR : this.OP_NODE_BORDER_COLOR,
      );
      if (isOpNode(node) && node.style) {
        if (node.style.backgroundColor) {
          bgColor = new THREE.Color(node.style.backgroundColor);
        }
        if (node.style.borderColor) {
          borderColor = new THREE.Color(node.style.borderColor);
        }
      }
      let groupNodeIconColor = this.GROUP_NODE_ICON_COLOR;

      // Node styler.
      for (const rule of this.curProcessedNodeStylerRules) {
        if (
          matchNodeForQueries(
            node,
            rule.queries,
            this.curModelGraph,
            this.appService.config(),
          )
        ) {
          const nodeStylerBgColor = getNodeStyleValue(
            rule,
            NodeStyleId.NODE_BG_COLOR,
          );
          if (nodeStylerBgColor !== '') {
            bgColor = new THREE.Color(nodeStylerBgColor);
          }
          const nodeBorderColor = getNodeStyleValue(
            rule,
            NodeStyleId.NODE_BORDER_COLOR,
          );
          if (nodeBorderColor !== '') {
            borderColor = new THREE.Color(nodeBorderColor);
          }
          const textColor = getNodeStyleValue(
            rule,
            NodeStyleId.NODE_TEXT_COLOR,
          );
          if (textColor !== '') {
            groupNodeIconColor = new THREE.Color(textColor);
          }
          break;
        }
      }

      let isRounded = true;
      if (isGroupNode(node) && node.sectionContainer) {
        isRounded = false;
      }
      nodeBodyRectangles.push({
        id: node.id,
        index: nodeBodyRectangles.length,
        bound: {
          x: x + width / 2,
          y: y + height / 2,
          width,
          height,
        },
        yOffset: WEBGL_ELEMENT_Y_FACTOR * nodeIndex,
        isRounded,
        borderColor,
        bgColor,
        borderWidth: NODE_BORDER_WIDTH,
        opacity: 1,
        changeColorWhenFar:
          (isOpNode(node) || !node.expanded) &&
          // Don't change color when the node has non-white bg color.
          bgColor.r === 1 &&
          bgColor.g === 1 &&
          bgColor.b === 1,
      });

      // Render separator between the pinned node and the rest of the nodes.
      if (isGroupNode(node) && node.expanded && node.pinToTopOpNode) {
        nodeBodyRectangles.push({
          id: `${node.id}_pin_to_top_separator`,
          index: nodeBodyRectangles.length,
          bound: {
            x: x + width / 2,
            y:
              (node.pinToTopOpNode.globalY || 0) +
              (node.pinToTopOpNode.height || 0) / 2 +
              12.5,
            width: width - LAYOUT_MARGIN_X * 2,
            height: 1,
          },
          yOffset: WEBGL_ELEMENT_Y_FACTOR * nodeIndex + 0.1,
          isRounded: true,
          borderColor: this.GROUP_NODE_PIN_TO_TOP_SEPARATOR_COLOR,
          bgColor: this.GROUP_NODE_PIN_TO_TOP_SEPARATOR_COLOR,
          borderWidth: 1,
          opacity: 1,
        });
      }

      // Subgraph indicators.
      if (isOpNode(node) && node.subgraphIds) {
        const indicatorWidth = SUBGRAPH_INDICATOR_SIZE;
        const indicatorHeight = SUBGRAPH_INDICATOR_SIZE;
        subgraphIndicatorRectangles.push({
          id: `${node.id}`,
          index: subgraphIndicatorRectangles.length,
          bound: {
            x:
              this.getNodeX(node) +
              this.getNodeWidth(node) +
              2 +
              indicatorWidth / 2,
            y: this.getNodeY(node) + indicatorHeight / 2,
            width: indicatorWidth,
            height: indicatorHeight,
          },
          yOffset:
            WEBGL_ELEMENT_Y_FACTOR * this.nodesToRenderMap[node.id].index,
          isRounded: true,
          borderColor: this.SUBGRAPH_INDICATOR_BORDER_COLOR,
          bgColor: this.SUBGRAPH_INDICATOR_BG_COLOR,
          borderWidth: 1,
          opacity: 1,
        });
        subgraphIndicatorIcons.push({
          id: node.id,
          nodeId: node.id,
          // subdirectory_arrow_right
          label: '0xe5da',
          height: 28,
          hAlign: 'center',
          vAlign: 'center',
          weight: FontWeight.ICONS,
          color: this.SUBGRAPH_INDICATOR_BORDER_COLOR,
          x:
            this.getNodeX(node) +
            this.getNodeWidth(node) +
            2 +
            indicatorWidth / 2 +
            1,
          y:
            this.nodesToRenderMap[node.id].index * WEBGL_ELEMENT_Y_FACTOR +
            SUBGRAPH_INDICATOR_LABEL_Y_OFFSET,
          z: this.getNodeY(node) + indicatorHeight / 2 + 16,
          treatLabelAsAWhole: true,
        });
      }

      // Group node label icons.
      if (isGroupNode(node)) {
        // Get current node label width.
        const {minX, maxX, firstLineLabelHeight} = this.getNodeLabelSizes(node);
        const labelWidth = (maxX - minX) * scale;
        const labelLeft = x + width / 2 - labelWidth / 2;
        const labelRight = x + width / 2 + labelWidth / 2;

        // Expand icon.
        const iconZ =
          y + this.getNodeLabelRelativeY(node) + firstLineLabelHeight + 7.5;
        const leftIconX = node.expanded
          ? labelLeft - 13
          : (x + labelLeft + 1) / 2 + 1;
        const rightIconX = node.expanded
          ? labelRight + 12
          : (x + width + labelRight - 1) / 2 - 1;
        groupNodeIcons.push({
          id: node.id,
          nodeId: node.id,
          // unfold_more / unfold_less
          label: node.expanded ? '0xe5d6' : '0xe5d7',
          height: 32,
          hAlign: 'center',
          vAlign: 'center',
          weight: FontWeight.ICONS,
          color: groupNodeIconColor,
          x: leftIconX,
          y: WEBGL_ELEMENT_Y_FACTOR * nodeIndex + NODE_LABEL_Y_OFFSET,
          z: iconZ,
          treatLabelAsAWhole: true,
        });
        // Overflow icon.
        groupNodeIcons.push({
          id: node.id,
          nodeId: node.id,
          // more_vert
          label: '0xe5d4',
          height: 32,
          hAlign: 'center',
          vAlign: 'center',
          weight: FontWeight.ICONS,
          color: groupNodeIconColor,
          x: rightIconX,
          y: WEBGL_ELEMENT_Y_FACTOR * nodeIndex + NODE_LABEL_Y_OFFSET,
          z: iconZ,
          treatLabelAsAWhole: true,
        });

        const iconBgY = y + this.getNodeLabelRelativeY(node) - 1;
        groupNodeIconBgs.push({
          id: this.getGroupNodeLabelSeparatorId(node.id, 'left'),
          nodeId: node.id,
          index: groupNodeIconBgs.length,
          bound: {
            x: leftIconX,
            y: iconBgY,
            width: 16,
            height: 16,
          },
          yOffset:
            WEBGL_ELEMENT_Y_FACTOR * nodeIndex + GROUP_NODE_ICON_BG_OFFSET,
          isRounded: true,
          borderColor: {r: 1, g: 1, b: 1},
          bgColor: {r: 0, g: 0, b: 0},
          borderWidth: 0,
          opacity: 0,
        });
        groupNodeIconBgs.push({
          id: this.getGroupNodeLabelSeparatorId(node.id, 'right'),
          nodeId: node.id,
          index: groupNodeIconBgs.length,
          bound: {
            x: rightIconX,
            y: iconBgY,
            width: 16,
            height: 16,
          },
          yOffset:
            WEBGL_ELEMENT_Y_FACTOR * nodeIndex + GROUP_NODE_ICON_BG_OFFSET,
          isRounded: true,
          borderColor: {r: 1, g: 1, b: 1},
          bgColor: {r: 0, g: 0, b: 0},
          borderWidth: 0,
          opacity: 0,
        });
      }

      // Update graph's range.
      this.currentMinX = Math.min(this.currentMinX, x);
      this.currentMaxX = Math.max(this.currentMaxX, x + width);
      this.currentMinZ = Math.min(this.currentMinZ, y);
      this.currentMaxZ = Math.max(this.currentMaxZ, y + height);
    }
    this.nodeBodies.generateMesh(nodeBodyRectangles, true);
    this.webglRendererThreejsService.addToScene(this.nodeBodies.mesh);
    this.webglRendererThreejsService.addToScene(
      this.nodeBodies.meshForRayCasting,
    );
    this.groupNodeIcons.generateMesh(groupNodeIcons);
    this.webglRendererThreejsService.addToScene(this.groupNodeIcons.mesh);
    this.groupNodeIconBgs.generateMesh(groupNodeIconBgs, true);
    this.webglRendererThreejsService.addToScene(this.groupNodeIconBgs.mesh);
    this.webglRendererThreejsService.addToScene(
      this.groupNodeIconBgs.meshForRayCasting,
    );
    this.subgraphIndicatorBgs.generateMesh(subgraphIndicatorRectangles, true);
    this.webglRendererThreejsService.addToScene(this.subgraphIndicatorBgs.mesh);
    this.subgraphIndicatorIcons.generateMesh(subgraphIndicatorIcons);
    this.webglRendererThreejsService.addToScene(
      this.subgraphIndicatorIcons.mesh,
    );
  }

  private renderEdges() {
    this.renderedEdgeIdsToHide = [];

    if (this.edgesToRender.length > 0) {
      // Add the edges that go out of the layer to the edges to render list
      // if the option is on.
      if (this.appService.config()?.showOpNodeOutOfLayerEdgesWithoutSelecting) {
        for (const {node} of this.nodesToRender) {
          if (isOpNode(node) && node.nsParentId) {
            const {
              overlayEdges: incomingOverlayEdges,
              renderedEdges: incomingRenderedEdges,
            } =
              this.webglRendererIoHighlightService.getHighlightedIncomingNodesAndEdges(
                this.curHiddenInputOpNodeIds,
                node,
                {
                  ignoreEdgesWithinSameNamespace: true,
                  reuseRenderedEdgeCurvePoints: true,
                },
              );
            if (incomingOverlayEdges.length > 0) {
              this.renderedEdgeIdsToHide.push(
                ...incomingRenderedEdges.map((edge) => edge.id),
              );
              for (const edge of incomingOverlayEdges) {
                this.edgesToRender.push({
                  edge,
                  // make sure to pick a number less than 95 which is used for
                  // rendering io highlight edges.
                  index: 92 / WEBGL_ELEMENT_Y_FACTOR,
                });
              }
            }

            const {
              overlayEdges: outgoingOverlayEdges,
              renderedEdges: outgoingRenderedEdges,
            } =
              this.webglRendererIoHighlightService.getHighlightedOutgoingNodesAndEdges(
                this.curHiddenOutputIds,
                node,
                {
                  ignoreEdgesWithinSameNamespace: true,
                  reuseRenderedEdgeCurvePoints: true,
                },
              );
            if (outgoingOverlayEdges.length > 0) {
              this.renderedEdgeIdsToHide.push(
                ...outgoingRenderedEdges.map((edge) => edge.id),
              );
              for (const edge of outgoingOverlayEdges) {
                this.edgesToRender.push({
                  edge,
                  // make sure to pick a number less than 95 which is used for
                  // rendering io highlight edges.
                  index: 92 / WEBGL_ELEMENT_Y_FACTOR,
                });
              }
            }
          }
        }
      }
      this.edges.generateMesh(this.edgesToRender, this.curModelGraph);
      this.webglRendererThreejsService.addToScene(this.edges.edgesMesh);
      this.webglRendererThreejsService.addToScene(this.edges.arrowHeadsMesh);
    }
  }

  private renderTexts() {
    const labels: LabelData[] = [];
    // Node labels.
    for (const {node, index} of this.nodesToRender) {
      let color = this.NODE_LABEL_COLOR;

      // Node styler.
      for (const rule of this.curProcessedNodeStylerRules) {
        if (
          matchNodeForQueries(
            node,
            rule.queries,
            this.curModelGraph,
            this.appService.config(),
          )
        ) {
          const nodeStylerTextColor = getNodeStyleValue(
            rule,
            NodeStyleId.NODE_TEXT_COLOR,
          );
          if (nodeStylerTextColor !== '') {
            color = new THREE.Color(nodeStylerTextColor);
          }
          break;
        }
      }

      const lines = splitLabel(this.getNodeLabel(node));
      for (let i = 0; i < lines.length; i++) {
        const curLineLabel = lines[i];
        labels.push({
          id: `${node.id}_label_line${i}`,
          nodeId: node.id,
          label: curLineLabel,
          height: NODE_LABEL_HEIGHT,
          hAlign: 'center',
          vAlign: 'center',
          weight: isOpNode(node) ? FontWeight.MEDIUM : FontWeight.BOLD,
          x: this.getNodeX(node) + this.getNodeWidth(node) / 2,
          y: index * WEBGL_ELEMENT_Y_FACTOR + NODE_LABEL_Y_OFFSET,
          z:
            this.getNodeY(node) +
            this.getNodeLabelRelativeY(node) +
            NODE_LABEL_LINE_HEIGHT * i,
          color,
        });
      }
    }
    this.texts.generateMesh(labels);
    this.webglRendererThreejsService.addToScene(this.texts.mesh);
  }

  private renderArtificialGroupBorders() {
    const rectangles: RoundedRectangleData[] = [];
    for (const nodeId of this.curModelGraph.artificialGroupNodeIds || []) {
      if (!this.isNodeRendered(nodeId)) {
        continue;
      }

      const node = this.curModelGraph.nodesById[nodeId];
      const nodeIndex = this.nodesToRenderMap[nodeId].index;
      const x = this.getNodeX(node) - 1;
      const y = this.getNodeY(node) - 1;
      const width = this.getNodeWidth(node) + 2;
      const height = this.getNodeHeight(node) + 2;
      rectangles.push({
        id: nodeId,
        index: rectangles.length,
        bound: {
          x: x + width / 2,
          y: y + height / 2,
          width,
          height,
        },
        yOffset:
          WEBGL_ELEMENT_Y_FACTOR * nodeIndex +
          ARTIFICIAL_GROUP_NODE_BORDER_Y_OFFSET,
        isRounded: false,
        borderColor: {r: 1, g: 1, b: 1},
        bgColor: this.ARTIFCIAL_GROUPS_BORDER_COLOR,
        borderWidth: 0,
        opacity: 1,
      });
    }
    this.artificialGroupBorders.generateMesh(rectangles, false, false, true);
    this.webglRendererThreejsService.addToScene(
      this.artificialGroupBorders.mesh,
    );
  }

  private updateAnimatinProgress(t: number, options?: RenderGraphOptions) {
    this.nodeBodies.updateAnimationProgress(t);
    this.groupNodeIcons.updateAnimationProgress(t);
    this.groupNodeIconBgs.updateAnimationProgress(t);
    this.subgraphIndicatorBgs.updateAnimationProgress(t);
    this.subgraphIndicatorIcons.updateAnimationProgress(t);
    this.texts.updateAnimationProgress(t);
    if (!options?.skipReRenderEdgeTexts) {
      this.webglRendererEdgeTextsService.updateAnimationProgress(t);
    }
    this.webglRendererAttrsTableService.updateAnimationProgress(t);
    this.webglRendererNdpService.updateAnimationProgress(t);
    this.artificialGroupBorders.updateAnimationProgress(t);
    if (!options?.skipReRenderEdges) {
      this.edges.updateAnimationProgress(t);
    }
  }

  private handleMouseMove(event: MouseEvent) {
    // Ignore when dragging out an area.
    if (this.draggingArea) {
      return;
    }

    const canvas = this.canvas.nativeElement;
    this.mousePos.x = (event.offsetX / canvas.offsetWidth) * 2 - 1;
    this.mousePos.y = -(event.offsetY / canvas.offsetHeight) * 2 + 1;
    this.webglRendererThreejsService.raycaster.setFromCamera(
      this.mousePos,
      this.webglRendererThreejsService.camera,
    );

    // Intersect with node.
    this.nodeBodies.raycast(
      this.webglRendererThreejsService.raycaster,
      (recId) => {
        this.setHoveredNodeId(recId);
        this.updateNodesStyles();
        this.webglRendererThreejsService.render();
      },
    );

    // Intersect with group node icons.
    this.groupNodeIconBgs.raycast(
      this.webglRendererThreejsService.raycaster,
      (recId, rectangle) => {
        this.hoveredGroupNodeIconId = recId;
        this.nodeIdForHoveredGroupNodeIcon = rectangle?.nodeId || '';
        this.updateNodesStyles();
        this.handleHoveredGroupNodeIconChanged(rectangle);
        this.webglRendererThreejsService.render();
      },
      false,
    );

    // Intersect with io picker.
    this.webglRendererIoHighlightService.ioPickerBgs.raycast(
      this.webglRendererThreejsService.raycaster,
      (recId, rectangle) => {
        this.hoveredIoPickerId = recId;
        this.handleHoveredIoPickerChanged(rectangle);
      },
    );

    // Intersect with subgraph indicator.
    this.subgraphIndicatorBgs.raycast(
      this.webglRendererThreejsService.raycaster,
      (recId, rectangle) => {
        this.hoveredSubgraphIndicatorId = recId;
        this.handleHoveredSubgraphIndicatorChanged(rectangle);
      },
    );
  }

  private handleHoveredIoPickerChanged(rectangle: RoundedRectangleData) {
    this.ioPickerTop = -1000;
    this.ioPickerLeft = -1000;
    this.ioPickerTooltip = '';
    const isInput = this.hoveredIoPickerId.endsWith('input');

    if (this.hoveredIoPickerId !== '') {
      const {x, y} = this.webglRendererThreejsService.convertScenePosToScreen(
        rectangle.bound.x - rectangle.bound.width / 2,
        rectangle.bound.y - rectangle.bound.height / 2,
      );
      const {x: right, y: bottom} =
        this.webglRendererThreejsService.convertScenePosToScreen(
          rectangle.bound.x + rectangle.bound.width / 2,
          rectangle.bound.y + rectangle.bound.height / 2,
        );
      this.ioPickerTop = y;
      this.ioPickerLeft = x;
      this.ioPickerWidth = right - x;
      this.ioPickerHeight = bottom - y;
      this.ioPickerTooltip = `Click to reveal ${
        isInput ? 'input' : 'output'
      } node(s)`;
    }
    this.changeDetectorRef.detectChanges();
  }

  private handleHoveredSubgraphIndicatorChanged(
    rectangle: RoundedRectangleData,
  ) {
    this.subgraphIndicatorTop = -1000;
    this.subgraphIndicatorLeft = -1000;

    if (this.hoveredSubgraphIndicatorId !== '') {
      const {x, y} = this.webglRendererThreejsService.convertScenePosToScreen(
        rectangle.bound.x - rectangle.bound.width / 2,
        rectangle.bound.y - rectangle.bound.height / 2,
      );
      const {x: right, y: bottom} =
        this.webglRendererThreejsService.convertScenePosToScreen(
          rectangle.bound.x + rectangle.bound.width / 2,
          rectangle.bound.y + rectangle.bound.height / 2,
        );
      this.subgraphIndicatorTop = y;
      this.subgraphIndicatorLeft = x;
      this.subgraphIndicatorWidth = right - x;
      this.subgraphIndicatorHeight = bottom - y;
    }
    this.changeDetectorRef.detectChanges();
  }

  private updateNodesStyles() {
    let selectedNodeIdChanged = false;
    if (this.selectedNodeId !== this.updateNodesStylesSavedSelectedNodeId) {
      this.updateNodesStylesSavedSelectedNodeId = this.selectedNodeId;
      selectedNodeIdChanged = true;
    }

    let ioTracingDataChanged = false;
    if (
      this.webglRendererIoTracingService.curIoTracingData !==
      this.updateNodesStylesSavedIoTracingData
    ) {
      this.updateNodesStylesSavedIoTracingData =
        this.webglRendererIoTracingService.curIoTracingData;
      ioTracingDataChanged = true;
    }

    this.nodeBodies.restoreBorderColors();
    this.nodeBodies.restoreBgColors();
    this.nodeBodies.restoreBorderWidths();
    this.nodeBodies.restoreOpacities();
    this.groupNodeIconBgs.restoreOpacities();
    this.texts.restoreOpacities();
    this.texts.restoreColors();
    this.webglRendererEdgeTextsService.edgeTexts.restoreOpacities();
    this.groupNodeIcons.restoreOpacities();
    this.webglRendererAttrsTableService.attrsTableTexts.restoreOpacities();
    if (selectedNodeIdChanged || ioTracingDataChanged) {
      this.edges.restoreColors();
    }
    this.edges.restoreYOffsets();

    const node = this.curModelGraph.nodesById[this.selectedNodeId];

    // Identical groups.
    if (node != null && isGroupNode(node)) {
      const selectedIdenticalGroupIndex = node.identicalGroupIndex;
      if (selectedIdenticalGroupIndex != null) {
        const identicalGroupNodeIds: string[] = this.nodesToRender
          .filter(
            ({node: curNode}) =>
              isGroupNode(curNode) &&
              curNode.identicalGroupIndex === selectedIdenticalGroupIndex,
          )
          .map(({node}) => node.id);
        this.nodeBodies.updateBgColor(
          identicalGroupNodeIds,
          this.IDENTICAL_GROUPS_BG_COLOR,
        );
      }
    }

    // Border and bg color for hover/select.
    //
    // Hover.
    const hoveredNode = this.curModelGraph.nodesById[this.hoveredNodeId];
    let hoveredNodeBorderColor = isGroupNode(hoveredNode)
      ? this.HOVERED_GROUP_NODE_BORDER_COLOR
      : this.HOVERED_NODE_BORDER_COLOR;
    if (isOpNode(hoveredNode) && hoveredNode.style?.hoveredBorderColor) {
      hoveredNodeBorderColor = new THREE.Color(
        hoveredNode.style.hoveredBorderColor,
      );
    }
    this.nodeBodies.updateBorderColor(
      [this.hoveredNodeId],
      hoveredNodeBorderColor,
    );
    // Selected.
    if (this.selectedNodeId && node != null) {
      this.nodeBodies.updateBorderColor(
        [this.selectedNodeId],
        this.SELECTED_NODE_BORDER_COLOR,
      );
      this.nodeBodies.updateBorderWidth(
        [this.selectedNodeId],
        SELECTED_NODE_BORDER_WIDTH,
      );
      this.nodeBodies.updateBgColor(
        [this.selectedNodeId],
        this.SELECTED_NODE_BG_COLOR,
        isOpNode(node),
      );
    }

    // Group node icon.
    this.groupNodeIconBgs.updateOpacity([this.hoveredGroupNodeIconId], 0.07);

    // IO highlights.
    const highlightedIncomingNodeIds = Object.keys(
      this.webglRendererIoHighlightService.inputsByHighlightedNode,
    );
    if (highlightedIncomingNodeIds.length > 0) {
      this.nodeBodies.updateBorderColor(
        highlightedIncomingNodeIds,
        new THREE.Color(
          this.EDGE_COLOR_INCOMING.r,
          this.EDGE_COLOR_INCOMING.g,
          this.EDGE_COLOR_INCOMING.b,
        ),
      );
      for (const nodeId of highlightedIncomingNodeIds) {
        this.nodeBodies.updateBorderWidth([nodeId], IO_HIGHLIGHT_BORDER_WIDTH);
      }
    }
    const highlightedOutgoingNodeIds = Object.keys(
      this.webglRendererIoHighlightService.outputsByHighlightedNode,
    );
    if (highlightedOutgoingNodeIds.length > 0) {
      this.nodeBodies.updateBorderColor(
        highlightedOutgoingNodeIds,
        new THREE.Color(
          this.EDGE_COLOR_OUTGOING.r,
          this.EDGE_COLOR_OUTGOING.g,
          this.EDGE_COLOR_OUTGOING.b,
        ),
      );
      for (const nodeId of highlightedOutgoingNodeIds) {
        this.nodeBodies.updateBorderWidth([nodeId], IO_HIGHLIGHT_BORDER_WIDTH);
      }
    }
    // Hide all rendered edges to better shown highlighted edges.
    const ids = [
      ...this.webglRendererIoHighlightService.inputsRenderedEdges,
      ...this.webglRendererIoHighlightService.outputsRenderedEdges,
    ].map((edge) => edge.id);
    ids.push(...this.renderedEdgeIdsToHide);
    this.edges.updateYOffsets(ids, 1000);

    // Node data provider.
    //
    const nodeDataProviderResults =
      this.webglRendererNdpService.curNodeDataProviderResults() || {};
    // Update op node bg color.
    for (const nodeId of Object.keys(nodeDataProviderResults)) {
      if (!this.isNodeRendered(nodeId)) {
        continue;
      }
      if (!isOpNode(this.curModelGraph.nodesById[nodeId])) {
        continue;
      }
      const bgColor = nodeDataProviderResults[nodeId].bgColor;
      if (bgColor && bgColor !== 'transparent') {
        this.nodeBodies.updateBgColor([nodeId], new THREE.Color(bgColor));
      }
      const textColor = nodeDataProviderResults[nodeId].textColor;
      if (textColor) {
        this.texts.updateColorInNode([nodeId], new THREE.Color(textColor));
      }
    }

    // Tracing.
    if (this.webglRendererIoTracingService.curIoTracingData != null) {
      const nodeIds = Object.keys(this.curModelGraph.nodesById).filter(
        (id) =>
          !this.webglRendererIoTracingService.curIoTracingData!.visibleNodeIds.has(
            id,
          ) && this.isNodeRendered(id),
      );
      this.nodeBodies.updateOpacity(nodeIds, 0.2);
      this.texts.updateOpacityInNode(nodeIds, 0.3);
      this.groupNodeIcons.updateOpacityInNode(nodeIds, 0.3);
      this.webglRendererAttrsTableService.attrsTableTexts.updateOpacityInNode(
        nodeIds,
        0.3,
      );
      this.webglRendererEdgeTextsService.edgeTexts.updateOpacityInNode(
        nodeIds,
        0.3,
      );

      const edgeIdsToDim = this.edgesToRender
        .filter(
          ({edge}) =>
            !this.webglRendererIoTracingService.curIoTracingData!.visibleNodeIds.has(
              edge.fromNodeId,
            ) ||
            !this.webglRendererIoTracingService.curIoTracingData!.visibleNodeIds.has(
              edge.toNodeId,
            ),
        )
        .map(({edge}) => edge.id);
      this.edges.updateColors(edgeIdsToDim, {r: 0.92, g: 0.92, b: 0.92});
    }
  }

  private shakeNode(nodeId: string) {
    if (this.appService.testMode) {
      return;
    }

    // Animate
    const startTs = Date.now();
    const animate = () => {
      const elapsed = Date.now() - startTs;
      let t = Math.min(1, elapsed / 1100);

      // ease in out sine.
      t = -(Math.cos(Math.PI * t) - 1) / 2;

      const angle =
        Math.sin(t * Math.PI * 9 /* Number of shakes */) *
        8; /* Max shake angle in degree */
      this.nodeBodies.updateAngle(nodeId, angle);
      this.webglRendererSearchResultsService.searchResultsHighlightBorders.updateAngle(
        nodeId,
        angle,
      );
      this.webglRendererThreejsService.render();

      if (t >= 1) {
        this.nodeBodies.updateAngle(nodeId, 0);
        this.webglRendererSearchResultsService.searchResultsHighlightBorders.updateAngle(
          nodeId,
          0,
        );
        this.webglRendererThreejsService.render();
        return;
      }

      requestAnimationFrame(animate);
    };
    animate();
  }

  private clearScene(extraMeshesToSkip: three.Object3D[] = []) {
    // Remove all meshes from the scene and dispose their geometries and
    // materials.
    //
    // Self-managed meshes are the ones that are managed in their own functions.
    // For example, searchResultsHighlightBorders.mesh is removed from the scene
    // in clearSearchResults instead of here.
    const selfManagedMeshes = [
      this.webglRendererSearchResultsService.searchResultsHighlightBorders.mesh,
      this.webglRendererSearchResultsService.searchResultsNodeLabelHighlightBg
        .mesh,
      ...extraMeshesToSkip,
    ];
    this.webglRendererThreejsService.clearScene(selfManagedMeshes);

    this.updateNodesStylesSavedSelectedNodeId = '';
    this.updateNodesStylesSavedIoTracingData = undefined;
  }

  private async handleDownloadAsPng(
    fullGraph: boolean,
    transparentBackground: boolean,
  ) {
    let modelGraphWidth =
      this.container.nativeElement.offsetWidth / getHighQualityPixelRatio();
    let modelGraphHeight =
      this.container.nativeElement.offsetHeight / getHighQualityPixelRatio();
    let curCamera = this.webglRendererThreejsService.camera;

    if (fullGraph) {
      // Get model graph size with some padding.
      const padding = 20;
      const maxX = this.currentMaxX + padding;
      const minX = this.currentMinX - padding;
      const maxZ = this.currentMaxZ + padding;
      const minZ = this.currentMinZ - padding;
      modelGraphWidth = maxX - minX;
      modelGraphHeight = maxZ - minZ;

      const maxSize = MAX_PNG_SIZE / getHighQualityPixelRatio();
      if (modelGraphWidth > maxSize) {
        modelGraphHeight = (modelGraphHeight * maxSize) / modelGraphWidth;
        modelGraphWidth = maxSize;
      }
      if (modelGraphHeight > maxSize) {
        modelGraphWidth = (modelGraphWidth * maxSize) / modelGraphHeight;
        modelGraphHeight = maxSize;
      }

      // Create a camera used for rendering full graph for downloading.
      const camera = this.webglRendererThreejsService.createOrthographicCamera(
        minX,
        maxX,
        -minZ,
        -maxZ,
      );

      curCamera = camera;
    }

    // Render.
    const canvas = this.pngDownloaderCanvas.nativeElement;
    this.webglRendererThreejsService.setupPngDownloaderRenderer(
      canvas,
      transparentBackground,
      modelGraphWidth,
      modelGraphHeight,
    );
    // Don't render the "color blocks" on nodes when zooming out far.
    this.nodeBodies.setBgColorWhenFar(this.NODE_LABEL_COLOR, 0);
    this.webglRendererThreejsService.renderPngDownloader(curCamera);
    this.nodeBodies.setBgColorWhenFar(
      this.NODE_LABEL_COLOR,
      this.savedUpdateNodeBgWhenFarProgress / 3,
    );

    // Download canvas data as png.
    const link = document.createElement('a');
    link.download = 'model_explorer_graph.png';
    setAnchorHref(link, canvas.toDataURL());
    link.click();
    this.webglRendererThreejsService.setSceneBackground(
      new THREE.Color(0xffffff),
    );
  }

  private async openSubgraph(subgraphId: string) {
    const graph = this.appService.getGraphById(subgraphId);
    if (!graph) {
      const msg = `No graph found for subgraph id: "${subgraphId}"`;
      console.warn(msg);
      this.snackBar.open(msg, 'Dismiss');
      return;
    }

    // Add breadcrumb.
    this.appService.addSubgraphBreadcrumbItem(
      this.paneId,
      this.curModelGraph.id,
      subgraphId,
      await this.webglRendererSnapshotService.takeSnapshot(),
    );

    // Open the subgraph in current pane.
    this.appService.selectNode(this.paneId, undefined);
    this.appService.setFlattenLayersInCurrentPane(false);
    this.appService.curInitialUiState.set(undefined);
    this.appService.curToLocateNodeInfo.set(undefined);
    this.appService.selectGraphInCurrentPane(graph);
  }

  private getGroupNodeLabelSeparatorId(
    nodeId: string,
    side: 'left' | 'right',
  ): string {
    return `${nodeId}_${side}`;
  }

  private getGroupNodeBgColor(groupNode: GroupNode): WebglColor {
    const ns = groupNode.namespace || '';
    const level = ns.split('/').filter((part) => part !== '').length;
    const color =
      this.GROUP_NODE_BG_COLORS[
        Math.min(this.GROUP_NODE_BG_COLORS.length - 1, level)
      ];
    return this.threeColorToRgb(color);
  }

  private threeColorToRgb(color: three.Color): WebglColor {
    return {r: color.r, g: color.g, b: color.b};
  }

  private startBenchmark() {
    const step = () => {
      this.webglRendererThreejsService.render(true);
      requestAnimationFrame(step);
    };
    step();
  }

  private handleShiftSelectNode(nodeId: string) {
    if (!this.webglRendererSubgraphSelectionService.enableSubgraphSelection) {
      return;
    }

    this.subgraphSelectionService.toggleNode(nodeId);
  }

  private handleClearSubgraphSelectedNodes() {
    if (!this.webglRendererSubgraphSelectionService.enableSubgraphSelection) {
      return;
    }

    this.subgraphSelectionService.clearSelection();
  }

  private createOverlay(ele: HTMLElement): OverlayRef {
    const config = new OverlayConfig({
      positionStrategy: this.overlay
        .position()
        .flexibleConnectedTo(ele)
        .withPositions([
          {
            originX: 'start',
            originY: 'bottom',
            overlayX: 'start',
            overlayY: 'top',
          },
          {
            originX: 'start',
            originY: 'top',
            overlayX: 'start',
            overlayY: 'bottom',
          },
        ])
        .withDefaultOffsetX(ele.clientWidth)
        .withViewportMargin(20),
      hasBackdrop: true,
      backdropClass: 'cdk-overlay-transparent-backdrop',
      maxHeight: '400px',
      panelClass: 'io-tree-popup-container',
    });
    const overlayRef = this.overlay.create(config);
    this.portal = new ComponentPortal(IoTree, this.viewContainerRef);
    overlayRef.backdropClick().subscribe(() => {
      overlayRef.dispose();
    });
    return overlayRef;
  }

  private showBusySpinnerWithDelay() {
    this.hideBusySpinner();

    this.showBusySpinnerTimeoutRef = window.setTimeout(() => {
      if (this.showBusySpinnerTimeoutRef < 0) {
        return;
      }
      this.snackBar.open('Processing. Please wait...');
      this.showBusySpinner = true;
      this.changeDetectorRef.detectChanges();
    }, 1000);
  }

  private hideBusySpinner() {
    if (this.showBusySpinnerTimeoutRef >= 0) {
      clearTimeout(this.showBusySpinnerTimeoutRef);
      this.showBusySpinnerTimeoutRef = -1;
    }
    this.snackBar.dismiss();
    this.showBusySpinner = false;
    this.changeDetectorRef.detectChanges();
  }

  private revealNode(nodeId: string, triggerNavigationSync = true): boolean {
    const node = this.curModelGraph.nodesById[nodeId];
    if (!node) {
      return false;
    }
    if (!this.isNodeRendered(nodeId)) {
      this.sendRelayoutGraphRequest(
        nodeId,
        node.nsParentId ? [node.nsParentId] : [],
        false,
        undefined,
        false,
        undefined,
        false,
        triggerNavigationSync,
      );
    } else {
      this.webglRendererThreejsService.zoomFitOnNode(
        nodeId,
        this.curModelGraph,
        ZOOM_FIT_ON_NODE_DURATION,
      );
      this.handleSelectNode(nodeId, triggerNavigationSync);
    }
    return true;
  }

  private updateCurModelGraph(modelGraph: ModelGraph) {
    const edgesByGroupNodeIds = this.curModelGraph.edgesByGroupNodeIds;
    this.curModelGraph = {
      ...modelGraph,
      edgesByGroupNodeIds: {
        ...edgesByGroupNodeIds,
        ...modelGraph.edgesByGroupNodeIds,
      },
    };
    this.appService.updateCurrentModelGraph(this.paneId, this.curModelGraph);
  }

  private updateNodesAndEdgesToRender() {
    if (!this.curModelGraph) {
      return;
    }

    // Collect node ids.
    this.elementsToRender = [];
    this.nodesToRender = [];
    this.nodesToRenderMap = {};
    this.edgesToRender = [];

    // Add elements to render
    let firstIteration = true;
    let hasArtificialLayers = false;
    const visitNode = (parentNodeId: string | undefined) => {
      const parentNode = this.curModelGraph.nodesById[
        parentNodeId || ''
      ] as GroupNode;

      // Add the root node (the node passed-in in the first iteration) if it
      // exists.
      if (firstIteration && parentNode) {
        this.elementsToRender.push({
          type: RenderElementType.NODE,
          id: parentNode.id,
          node: parentNode,
        });
        const nodeToRender = {
          node: parentNode,
          index: this.elementsToRender.length - 1,
        };
        this.nodesToRender.push(nodeToRender);
        this.nodesToRenderMap[nodeToRender.node.id] = nodeToRender;
        if (isGroupNode(parentNode) && parentNode.sectionContainer) {
          hasArtificialLayers = true;
        }
      }
      firstIteration = false;

      // Add edges in the current layer.
      if (
        (parentNodeId && parentNode && parentNode.expanded) ||
        !parentNodeId
      ) {
        for (const edge of this.curModelGraph.edgesByGroupNodeIds[
          parentNodeId || ''
        ] || []) {
          this.elementsToRender.push({
            type: RenderElementType.EDGE,
            id: edge.id,
            edge,
          });
          this.edgesToRender.push({
            edge,
            index: this.elementsToRender.length - 1,
          });
        }
      }

      // Get its ns children nodes in the current layer.
      let nodes: ModelNode[] = [];
      if (!parentNodeId) {
        nodes = this.curModelGraph.rootNodes;
      } else {
        if (parentNode.expanded) {
          nodes = (parentNode.nsChildrenIds || []).map(
            (nodeId) => this.curModelGraph.nodesById[nodeId],
          );
        }
      }

      // For each ns child, add itself, and recursively add the edges and nodes
      // inside.
      for (const childNode of nodes) {
        const renderElementNode: RenderElementNode = {
          type: RenderElementType.NODE,
          id: childNode.id,
          node: childNode,
        };
        if (
          !hasArtificialLayers &&
          isGroupNode(childNode) &&
          childNode.sectionContainer
        ) {
          hasArtificialLayers = true;
        }
        this.elementsToRender.push(renderElementNode);
        const nodeToRender = {
          node: childNode,
          index: this.elementsToRender.length - 1,
        };
        this.nodesToRender.push(nodeToRender);
        this.nodesToRenderMap[nodeToRender.node.id] = nodeToRender;

        if (isGroupNode(childNode) && childNode.expanded) {
          visitNode(childNode.id);
        }
      }
    };
    visitNode(this.rootNodeId);
    this.appService.setPaneHasArtificialLayers(
      this.paneId,
      hasArtificialLayers,
    );
  }

  private getNodeLabel(node: ModelNode): string {
    if (isOpNode(node)) {
      // Special handling for placeholders.
      if (node.label === 'Placeholder') {
        return node.id;
      }
      return node.label;
    } else if (isGroupNode(node)) {
      return node.label;
    }
    return '-';
  }

  private setHoveredNodeId(id: string) {
    this.hoveredNodeId = id;
    this.appService.updateHoveredNode(
      id,
      this.curModelGraph.id,
      this.curModelGraph.collectionLabel || '',
      this.curModelGraph.nodesById[id],
    );
  }

  private revealAndHighlightNodes(
    nodeIds: string[],
    nodeIdToSelect: string,
    processShowNoMappedNodeMessage: boolean,
  ) {
    // Things to do for the nodes.
    const processNodesFn = () => {
      // Zoom the group to fit the nodes.
      this.webglRendererThreejsService.zoomFitOnNodes(
        nodeIds,
        this.curModelGraph,
        ZOOM_FIT_ON_NODE_DURATION,
      );
      // Select the first node in the list.
      if (nodeIdToSelect) {
        this.appService.selectNode(this.paneId, {
          nodeId: nodeIdToSelect,
          rendererId: this.rendererId,
          isGroupNode: isGroupNode(
            this.curModelGraph.nodesById[nodeIdToSelect],
          ),
          triggerNavigationSync: false,
        });
      }
      // Highlight nodes.
      this.syncNavigationRelatedNodesHighlights.setNodeHighlights(
        nodeIds.reduce(
          (acc, nodeId) => {
            acc[nodeId] = {
              nodeId,
              borderColor:
                this.syncNavigationService.getSyncNavigationData()
                  ?.relatedNodesBorderColor ??
                DEFAULT_HIGHLIGHT_NODES_BORDER_COLOR,
              borderWidth:
                this.syncNavigationService.getSyncNavigationData()
                  ?.relatedNodesBorderWidth ??
                DEFAULT_HIGHLIGHT_NODES_BORDER_WIDTH,
            };
            return acc;
          },
          {} as {[nodeId: string]: HighlightInfo},
        ),
      );
    };
    // Calculate the deepest expanded group node ids.
    const deepestExpandedGroupNodeIds: string[] =
      this.getDeepestExpandedGroupNodeIdsForNodes(nodeIds);
    // Reveal them if the ids are non-empty.
    if (deepestExpandedGroupNodeIds.length > 0) {
      // Set up the callback function after relayout is done.
      this.relayoutDoneFn = processNodesFn;
      // Reveal them and set the first node in the list as selected.
      this.sendRelayoutGraphRequest('', deepestExpandedGroupNodeIds);
      if (processShowNoMappedNodeMessage) {
        this.syncNavigationService.setShowNoMappedNodeMessage(false);
      }
    }
    // No need to reveal them if the ids are empty. Just process them
    // directly.
    else if (nodeIds.length > 0 && deepestExpandedGroupNodeIds.length === 0) {
      processNodesFn();
      if (processShowNoMappedNodeMessage) {
        this.syncNavigationService.setShowNoMappedNodeMessage(false);
      }
    } else {
      if (processShowNoMappedNodeMessage) {
        this.syncNavigationService.setShowNoMappedNodeMessage(true);
      }
    }
  }

  private getDeepestExpandedGroupNodeIdsForNodes(nodeIds: string[]): string[] {
    const deepestExpandedGroupNodeIdsSet = new Set<string>();
    for (const nodeId of nodeIds) {
      const node = this.curModelGraph.nodesById[nodeId];
      if (isOpNode(node) && node.hideInLayout) {
        continue;
      }
      if (node?.nsParentId) {
        const parentNode = this.curModelGraph.nodesById[
          node.nsParentId
        ] as GroupNode;
        if (!parentNode.expanded || !this.isNodeRendered(parentNode.id)) {
          deepestExpandedGroupNodeIdsSet.add(node.nsParentId);
        }
      }
    }
    return [...deepestExpandedGroupNodeIdsSet];
  }

  private clickSubgraph(subgraphId: string, event: MouseEvent) {
    if (!event.altKey) {
      this.openSubgraph(subgraphId);
    }
    // Alt-clicking opens the subgraph in a split pane.
    else {
      const subgraph = this.appService.getGraphById(subgraphId);
      if (subgraph) {
        const openToLeft = this.appService.getIsGraphInRightPane(
          this.curModelGraph.id,
        );
        this.appService.openGraphInSplitPane(subgraph, false, true, openToLeft);
      }
    }
  }

  /**
   * Renders diff highlights on nodes based on the current sync navigation mode.
   *
   * This function checks if the current sync navigation mode is enabled. If it
   * is, it iterates through all nodes in the current model graph. For each
   * node, it checks if it's rendered and if it has mapped nodes in the other
   * pane. If all mapped nodes are missing in the other pane, it highlights the
   * current node with a specific border color and width to indicate a diff.
   */
  private renderDiffHighlights() {
    const paneIndex = this.paneIndex();
    const curHighlights: Record<string, HighlightInfo> = {};
    const curSyncNavigationData =
      this.syncNavigationService.getSyncNavigationData();
    const showDiffHighlights =
      curSyncNavigationData?.showDiffHighlights ||
      this.syncNavigationService.getShowDiffHighlightsInMatchNodeIdMode();
    if (
      this.paneCount() === 2 &&
      showDiffHighlights &&
      this.syncNavigationService.mode() !== SyncNavigationMode.DISABLED
    ) {
      for (const node of this.curModelGraph.nodes) {
        if (!this.isNodeRendered(node.id)) {
          continue;
        }
        const mappedNodeIds = this.syncNavigationService.getMappedNodeIds(
          paneIndex,
          node.id,
        );
        const otherGraph =
          this.appService.panes()[paneIndex === 0 ? 1 : 0].modelGraph;
        if (otherGraph) {
          let allMappedNodesMissing = true;
          // Check if any of the mapped nodes exists in the other graph.
          for (const mappedNodeId of mappedNodeIds) {
            if (otherGraph.nodesById[mappedNodeId]) {
              allMappedNodesMissing = false;
              break;
            }
          }
          // If all mapped nodes are missing, highlight the current node.
          if (allMappedNodesMissing) {
            curHighlights[node.id] = {
              nodeId: node.id,
              borderWidth:
                paneIndex === 0
                  ? curSyncNavigationData?.deletedNodesBorderWidth ??
                    DEFAULT_HIGHLIGHT_NODES_BORDER_WIDTH
                  : curSyncNavigationData?.newNodesBorderWidth ??
                    DEFAULT_HIGHLIGHT_NODES_BORDER_WIDTH,
              borderColor:
                paneIndex === 0
                  ? curSyncNavigationData?.deletedNodesBorderColor ??
                    DEFAULT_DELETE_NODES_BORDER_COLOR
                  : curSyncNavigationData?.newNodesBorderColor ??
                    DEFAULT_NEW_NODES_BORDER_COLOR,
            };
          }
        }
      }
    }
    this.syncNavigationDiffHighlights.setNodeHighlights(curHighlights, true);
  }
}<|MERGE_RESOLUTION|>--- conflicted
+++ resolved
@@ -376,18 +376,8 @@
   private readonly edges = new WebglEdges(this.EDGE_COLOR, EDGE_WIDTH);
   readonly texts = new WebglTexts(this.threejsService);
   private readonly mousePos = new THREE.Vector2();
-<<<<<<< HEAD
-  private readonly syncNavigationRelatedNodesHighlights =
-    new WebglRendererHighlightNodesService(this, -WEBGL_ELEMENT_Y_FACTOR * 0.3);
-  private readonly syncNavigationDiffHighlights =
-    new WebglRendererHighlightNodesService(
-      this,
-      -WEBGL_ELEMENT_Y_FACTOR * 0.35,
-    );
-=======
   private readonly syncNavigationRelatedNodesHighlights!: WebglRendererHighlightNodesService;
   private readonly syncNavigationDiffHighlights!: WebglRendererHighlightNodesService;
->>>>>>> cd82fa5b
   private draggingArea = false;
   private hoveredNodeId = '';
   private hoveredGroupNodeIconId = '';
