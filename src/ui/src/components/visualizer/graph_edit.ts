import { CommonModule } from '@angular/common';
import { ChangeDetectionStrategy, Component, Inject, ChangeDetectorRef, signal, Input } from '@angular/core';
import { MatButtonModule } from '@angular/material/button';
import { MatDialogModule, MatDialog } from '@angular/material/dialog';
import { MatIconModule } from '@angular/material/icon';
import { MatMenuModule } from '@angular/material/menu';
import { MatProgressSpinnerModule } from '@angular/material/progress-spinner';
import { MatTooltipModule } from '@angular/material/tooltip';
import type { ModelLoaderServiceInterface } from '../../common/model_loader_service_interface';
import { AppService } from './app_service';
import { UrlService } from '../../services/url_service';
import { MatSnackBar } from '@angular/material/snack-bar';
import { ModelItemStatus, type ModelItem } from '../../common/types';
import { genUid } from './common/utils';
import { GraphErrorsDialog } from '../graph_error_dialog/graph_error_dialog';
import { LoggingDialog } from '../logging_dialog/logging_dialog';
import { NodeDataProviderExtensionService } from './node_data_provider_extension_service';
import type { LoggingServiceInterface } from '../../common/logging_service_interface';
import type { Graph } from './common/input_graph';
import { ExecutionSettingsDialog, type ExecutionSettingsDialogData } from '../execution_settings_dialog/execution_settings_dialog';
import { CppCodeDialog, type CppCodedialogData } from '../cpp_code_dialog/cpp_code_dialog.js';

/**
 * The graph edit component.
 *
 * It allows users to upload overrides and execute a graph.
 */
@Component({
  standalone: true,
  selector: 'graph-edit',
  imports: [
    CommonModule,
    MatButtonModule,
    MatDialogModule,
    MatIconModule,
    MatMenuModule,
    MatProgressSpinnerModule,
    MatTooltipModule,
  ],
  templateUrl: './graph_edit.ng.html',
  styleUrls: ['./graph_edit.scss'],
  changeDetection: ChangeDetectionStrategy.OnPush,
})
export class GraphEdit {
  @Input({required: true}) appService!: AppService;
  @Input({required: true}) nodeDataProviderExtensionService!: NodeDataProviderExtensionService;
  isProcessingExecuteRequest = signal(false);
  isProcessingUploadRequest = signal(false);

  executionProgress = 0;
  executionTotal = 0;

  constructor(
    @Inject('LoggingService')
    private readonly loggingService: LoggingServiceInterface,
    @Inject('ModelLoaderService')
    private readonly modelLoaderService: ModelLoaderServiceInterface,
    private readonly urlService: UrlService,
    private readonly dialog: MatDialog,
    private readonly snackBar: MatSnackBar,
    private changeDetectorRef: ChangeDetectorRef
  ) {}

  private poolForStatusUpdate(modelItem: ModelItem, modelPath: string, updateCallback: (progress: number, total: number, elapsedTime: string, stdout?: string) => void | Promise<void>, doneCallback: (status: 'done' | 'timeout', elapsedTime: string) => void | Promise<void>, errorCallback: (error: string, elapsedTime: string) => void | Promise<void>) {
    const POOL_TIME_MS = 1 * 1000; // 1 second
    const TIMEOUT_MS = 1 * 60 * 60 * 1000; // 1 hour

    type DurationFormat = (duration: number) => string;
    let intervalFormatter: DurationFormat = (duration) => duration.toString();
    if ('DurationFormat' in Intl) {
      // @ts-expect-error This is not included in typescript's definition yet
      intervalFormatter = (duration) => new Intl.DurationFormat('en-US', { style: 'digital' })?.format({
        minutes: Math.floor((duration / 1000 / 60)),
        seconds: Math.floor((duration / 1000) % 60),
        milliseconds: Math.floor(((duration / 1000) % 1) * 1000)
      });
    }

    const startTime = Date.now();
    const intervalId = setInterval(async () => {
      const { isDone, total = 100, progress, error, stdout } = await this.modelLoaderService.checkExecutionStatus(modelItem, modelPath);
      const deltaTime = Date.now() - startTime;

      if (error) {
        errorCallback(error, intervalFormatter(deltaTime));
        clearInterval(intervalId);
        return;
      }

      if (isDone) {
        doneCallback('done', intervalFormatter(deltaTime));
        clearInterval(intervalId);
        return;
      }

      if (deltaTime > TIMEOUT_MS) {
        doneCallback('timeout', intervalFormatter(deltaTime));
        clearInterval(intervalId);
        return;
      }

      if (progress !== -1) {
        // Regular expression adapted from: https://github.com/chalk/ansi-regex
        const formattedStdout = stdout?.replaceAll(new RegExp(`[\\u001B\\u009B][[\\]()#;?]*(?:(?:(?:(?:;[-a-zA-Z\\d\\/#&.:=?%@~_]+)*|[a-zA-Z\\d]+(?:;[-a-zA-Z\\d\\/#&.:=?%@~_]*)*)?(?:\\u0007|\\u001B\\u005C|\\u009C))|(?:(?:\\d{1,4}(?:;\\d{0,4})*)?[\\dA-PR-TZcf-nq-uy=><~]))`,'giu'), '');

        updateCallback(progress, total, intervalFormatter(deltaTime), formattedStdout);
      }
    }, POOL_TIME_MS);
  }

  private async updateGraphInformation(curModel: ModelItem, models: ModelItem[]) {
    const newGraphCollections = await this.modelLoaderService.loadModel(curModel);

    if (curModel.status() !== ModelItemStatus.ERROR) {
      const newGraphCollectionsLabels = newGraphCollections?.map(({ label }) => label) ?? [];

      this.modelLoaderService.loadedGraphCollections.update((prevGraphCollections) => {
        const filteredGraphCollections = (prevGraphCollections ?? [])?.filter(({ label }) => !newGraphCollectionsLabels.includes(label));
        const mergedGraphCollections = [...filteredGraphCollections, ...newGraphCollections];

        return mergedGraphCollections;
      });

      this.urlService.setUiState(undefined);
      this.urlService.setModels(models?.map(({ path, selectedAdapter }) => {
        return {
          url: path,
          adapterId: selectedAdapter?.id
        };
      }) ?? []);


      this.modelLoaderService.overrides.update((curOverrides) => {
        newGraphCollections.forEach(({ label: collectionLabel, graphs }) => {
          graphs.forEach(({ id: graphId }) => {
            const existingOverrides = curOverrides
            ?.[collectionLabel ?? '']
            ?.[graphId ?? ''];

            if (existingOverrides) {
              existingOverrides.wasSentToServer = true;
            }
          });
        });

        return curOverrides;
      });
      this.modelLoaderService.graphErrors.update(() => undefined);
      this.appService.addGraphCollections(newGraphCollections);

      const modelGraphs = this.appService.panes().map((pane) => pane.modelGraph).filter((modelGraph) => modelGraph !== undefined);

      newGraphCollections.forEach((collection) => {
        collection.graphs.forEach((graph: Partial<Graph>) => {
          // TODO: find a better way to reference the model graph
          const modelGraph = modelGraphs.find(({ id, collectionLabel }) => collectionLabel === collection.label && (graph.id ? id.startsWith(graph.id) : false));

          if (modelGraph) {
            Object.entries(graph.overlays ?? {}).forEach(([runName, overlayData]) => {
              const formattedRunName = runName === 'perf_data' ? `${modelGraph.id} (Performance Trace)` : runName;
              const newRunId = genUid();

              this.nodeDataProviderExtensionService.getRunsForModelGraph(modelGraph)
                .filter(({ runName: prevRunName }) => prevRunName === formattedRunName)
                .map(({ runId }) => runId)
                .forEach((runId) => {
                  this.nodeDataProviderExtensionService.deleteRun(runId);
                });

              this.nodeDataProviderExtensionService.addRun(
                newRunId,
                formattedRunName,
                curModel.selectedAdapter?.id ?? '',
                modelGraph,
                overlayData,
              );
            });
          }
        });
      });

      this.showSuccessMessage('Model updated');
    } else {
      this.showErrorDialog('Graph Execution Error', curModel.errorMessage ?? 'An error has occured');
    }
  }

  private getCurrentGraphInformation() {
    const curPane = this.appService.getSelectedPane();
<<<<<<< HEAD
    const curCollectionLabel = curPane?.modelGraph?.collectionLabel;
    const curGraphId = curPane?.modelGraph?.id;
=======
    const curCollectionLabel = curPane?.modelGraph?.collectionLabel ?? '';
    const curModelId = curPane?.modelGraph?.id ?? '';
>>>>>>> 9e089951
    const curCollection = this.appService.curGraphCollections().find(({ label }) => label === curCollectionLabel);
    const models = this.modelLoaderService.models();
    const curModel = models.find(({ label }) => label === curCollectionLabel);
    const graphOverrides = this.modelLoaderService.overrides()
<<<<<<< HEAD
      ?.[curCollectionLabel ?? '']
      ?.[curGraphId ?? '']
      ?.overrides
=======
      ?.[curCollectionLabel]
      ?.[curModelId]
>>>>>>> 9e089951
      ?? {};

    return {
      curModel,
      curCollection,
      curGraphId,
      curCollectionLabel,
      curModelId,
      models,
      graphOverrides,
    };
  }

  private showErrorDialog(title: string, ...messages: string[]) {
    this.modelLoaderService.graphErrors.update((curErrors) => {
      return [...new Set([...curErrors ?? [], ...messages])];
    });
    this.dialog.open(GraphErrorsDialog, {
      width: 'clamp(10rem, 60vw, 60rem)',
      height: 'clamp(10rem, 60vh, 60rem)',
      data: {
        errorMessages: [...messages],
        title
      }
    });
  }

  private showSuccessMessage(message: string, action = 'Dismiss') {
    this.snackBar.open(message, action, {
      duration: 5000,
      verticalPosition: 'top',
      horizontalPosition: 'center'
    });
  }

  async handleClickExecuteGraph() {
    const { curModel, models, graphOverrides } = this.getCurrentGraphInformation();

    if (curModel) {
      try {
        this.isProcessingExecuteRequest.update(() => true);
        this.loggingService.info('Start executing model', curModel.path);

        const result = await this.modelLoaderService.executeModel(curModel, graphOverrides);

        if (curModel.status() !== ModelItemStatus.ERROR) {
          if (result) {
            const updateStatus = (progress: number, total: number, elapsedTime: string, stdout?: string) => {
              this.executionProgress = progress ?? this.executionProgress;
              this.executionTotal = total;
              this.loggingService.debug(`Execution progress: ${progress} of ${total}`, curModel.path, `Elapsed time: ${elapsedTime}`);

              if (stdout) {
                this.loggingService.info(stdout);
              }

              this.changeDetectorRef.detectChanges();
            };

            const finishUpdate = async (status: 'done' | 'timeout', elapsedTime: string) => {
              if (status === 'timeout') {
                this.loggingService.error('Model execute timeout', curModel.path, `Elapsed time: ${elapsedTime}`);
              } else {
                this.loggingService.info('Model execute finished', curModel.path, `Elapsed time: ${elapsedTime}`);
                await this.updateGraphInformation(curModel, models);
                this.loggingService.info('Model updated', curModel.path);
              }

              this.isProcessingExecuteRequest.update(() => false);
            };

            const showError = (error: string, elapsedTime: string) => {
              this.executionProgress = 0;
              this.isProcessingExecuteRequest.update(() => false);
              this.loggingService.error('Graph Execution Error', error, `Elapsed time: ${elapsedTime}`);
              this.showErrorDialog('Graph Execution Error', error);
            };

            this.poolForStatusUpdate(curModel, curModel.path, updateStatus, finishUpdate, showError);
          } else {
            throw new Error("Graph execution resulted in an error");
          }
        } else {
          throw new Error(curModel.errorMessage ?? 'An error has occured');
        }
      } catch (err) {
        const errorMessage = (err as Error).message ?? 'An error has occured';

        this.loggingService.error('Graph Execution Error', errorMessage);
        this.showErrorDialog('Graph Execution Error', errorMessage);
        this.isProcessingExecuteRequest.update(() => false);
      }
    }
  }

  handleLogDialogOpen() {
    this.dialog.open(LoggingDialog, {
      width: 'clamp(10rem, 80vw, 100rem)',
      height: 'clamp(10rem, 80vh, 100rem)'
    });
  }

  handleDownloadOverrides() {
    const { graphOverrides, curCollectionLabel, curGraphId } = this.getCurrentGraphInformation();

    if (graphOverrides) {
      const tempElement = document.createElement('a');
      const textUrl = URL.createObjectURL(new Blob([JSON.stringify(graphOverrides, null, '\t')], { type: 'application/json' }));

      tempElement.hidden = true;
      tempElement.download = `overrides-${curCollectionLabel}-${curGraphId}-${new Date().toISOString()}.json`;
      tempElement.href = textUrl;
      tempElement.click();

      URL.revokeObjectURL(textUrl);
    }
  }

  async handleUploadOverrides(input: HTMLInputElement) {
    const overridesFile = input.files?.[0];

    if (!overridesFile || overridesFile.type !== 'application/json') {
      return;
    }

    try {
      const contents = await overridesFile.text();
      const newOverrides = JSON.parse(contents);

      if (!newOverrides || Array.isArray(newOverrides)) {
        throw new Error('Overrides should be an a JSON object.');
      }

      const { curCollectionLabel, curGraphId } = this.getCurrentGraphInformation();

      this.modelLoaderService.overrides.update((curOverrides) => {
        if (!curOverrides) {
          curOverrides = {};
        }

        if (!curOverrides?.[curCollectionLabel ?? '']) {
          curOverrides[curCollectionLabel ?? ''] = {};
        }

        if (!curOverrides[curCollectionLabel ?? '']?.[curGraphId ?? '']) {
          curOverrides[curCollectionLabel ?? ''][curGraphId ?? ''] = {
            wasSentToServer: false,
            overrides: {}
          };
        }

        const existingOverrides = curOverrides[curCollectionLabel ?? ''][curGraphId ?? ''];

        existingOverrides.overrides = {
          ...existingOverrides.overrides,
          ...newOverrides
        }

        return curOverrides;
      });
    } catch (err) {
      const errorMessage = (err as Error).message ?? 'An error has occured';

      this.loggingService.error('Overrides Loading Error', errorMessage);
      this.showErrorDialog('Overrides Loading Error', errorMessage);
    }

    input.value = '';
  }

  handleCppDialogOpen() {
    this.dialog.open(CppCodeDialog, {
      width: 'clamp(10rem, 80vw, 100rem)',
      height: 'clamp(10rem, 80vh, 100rem)',
      data: { code: this.curCppCode } as CppCodedialogData
    });
  }

  handleSettingsDialogOpen() {
    const curExtensionId = this.getCurrentGraphInformation().models[0].selectedAdapter?.id ?? '';

    this.dialog.open(ExecutionSettingsDialog, {
      width: 'clamp(10rem, 80vw, 30rem)',
      height: 'clamp(10rem, 80vh, 40rem)',
      data: { curExtensionId } as ExecutionSettingsDialogData
    });
  }

  get curCppCode() {
    const { curCollectionLabel, curModelId } = this.getCurrentGraphInformation();

    return this.modelLoaderService.generatedCppCode()?.[curCollectionLabel]?.[curModelId] ?? '';
  }

  get hasOverrides() {
    return this.modelLoaderService.hasOverrides;
  }

  get hasCurModel() {
    return this.getCurrentGraphInformation().curModel !== undefined;
  }

  get graphHasErrors() {
    return this.modelLoaderService.graphErrors() !== undefined;
  }
}<|MERGE_RESOLUTION|>--- conflicted
+++ resolved
@@ -187,31 +187,20 @@
 
   private getCurrentGraphInformation() {
     const curPane = this.appService.getSelectedPane();
-<<<<<<< HEAD
-    const curCollectionLabel = curPane?.modelGraph?.collectionLabel;
-    const curGraphId = curPane?.modelGraph?.id;
-=======
     const curCollectionLabel = curPane?.modelGraph?.collectionLabel ?? '';
     const curModelId = curPane?.modelGraph?.id ?? '';
->>>>>>> 9e089951
     const curCollection = this.appService.curGraphCollections().find(({ label }) => label === curCollectionLabel);
     const models = this.modelLoaderService.models();
     const curModel = models.find(({ label }) => label === curCollectionLabel);
     const graphOverrides = this.modelLoaderService.overrides()
-<<<<<<< HEAD
-      ?.[curCollectionLabel ?? '']
-      ?.[curGraphId ?? '']
-      ?.overrides
-=======
       ?.[curCollectionLabel]
       ?.[curModelId]
->>>>>>> 9e089951
+      ?.overrides
       ?? {};
 
     return {
       curModel,
       curCollection,
-      curGraphId,
       curCollectionLabel,
       curModelId,
       models,
@@ -309,14 +298,14 @@
   }
 
   handleDownloadOverrides() {
-    const { graphOverrides, curCollectionLabel, curGraphId } = this.getCurrentGraphInformation();
+    const { graphOverrides, curCollectionLabel, curModelId } = this.getCurrentGraphInformation();
 
     if (graphOverrides) {
       const tempElement = document.createElement('a');
       const textUrl = URL.createObjectURL(new Blob([JSON.stringify(graphOverrides, null, '\t')], { type: 'application/json' }));
 
       tempElement.hidden = true;
-      tempElement.download = `overrides-${curCollectionLabel}-${curGraphId}-${new Date().toISOString()}.json`;
+      tempElement.download = `overrides-${curCollectionLabel}-${curModelId}-${new Date().toISOString()}.json`;
       tempElement.href = textUrl;
       tempElement.click();
 
@@ -339,25 +328,25 @@
         throw new Error('Overrides should be an a JSON object.');
       }
 
-      const { curCollectionLabel, curGraphId } = this.getCurrentGraphInformation();
+      const { curCollectionLabel, curModelId } = this.getCurrentGraphInformation();
 
       this.modelLoaderService.overrides.update((curOverrides) => {
         if (!curOverrides) {
           curOverrides = {};
         }
 
-        if (!curOverrides?.[curCollectionLabel ?? '']) {
-          curOverrides[curCollectionLabel ?? ''] = {};
+        if (!curOverrides?.[curCollectionLabel]) {
+          curOverrides[curCollectionLabel] = {};
         }
 
-        if (!curOverrides[curCollectionLabel ?? '']?.[curGraphId ?? '']) {
-          curOverrides[curCollectionLabel ?? ''][curGraphId ?? ''] = {
+        if (!curOverrides[curCollectionLabel]?.[curModelId]) {
+          curOverrides[curCollectionLabel][curModelId] = {
             wasSentToServer: false,
             overrides: {}
           };
         }
 
-        const existingOverrides = curOverrides[curCollectionLabel ?? ''][curGraphId ?? ''];
+        const existingOverrides = curOverrides[curCollectionLabel][curModelId];
 
         existingOverrides.overrides = {
           ...existingOverrides.overrides,
