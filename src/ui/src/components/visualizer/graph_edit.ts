--- conflicted
+++ resolved
@@ -122,26 +122,8 @@
         };
       }) ?? []);
 
-<<<<<<< HEAD
+
       this.modelLoaderService.updateOverrides(newGraphCollections);
-=======
-
-      this.modelLoaderService.overrides.update((curOverrides) => {
-        newGraphCollections.forEach(({ label: collectionLabel, graphs }) => {
-          graphs.forEach(({ id: graphId }) => {
-            const existingOverrides = curOverrides
-            ?.[collectionLabel ?? '']
-            ?.[graphId ?? ''];
-
-            if (existingOverrides) {
-              existingOverrides.wasSentToServer = true;
-            }
-          });
-        });
-
-        return curOverrides;
-      });
->>>>>>> 9b072bbe
       this.modelLoaderService.graphErrors.update(() => undefined);
       this.appService.addGraphCollections(newGraphCollections);
 
@@ -292,8 +274,6 @@
       width: 'clamp(10rem, 80vw, 100rem)',
       height: 'clamp(10rem, 80vh, 100rem)'
     });
-<<<<<<< HEAD
-=======
   }
 
   handleDownloadOverrides() {
@@ -362,7 +342,6 @@
     }
 
     input.value = '';
->>>>>>> 9b072bbe
   }
 
   handleCppDialogOpen() {
