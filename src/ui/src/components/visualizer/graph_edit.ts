--- conflicted
+++ resolved
@@ -122,10 +122,6 @@
         };
       }) ?? []);
 
-<<<<<<< HEAD
-
-      this.modelLoaderService.updateOverrides(newGraphCollections);
-=======
 
       this.modelLoaderService.overrides.update((curOverrides) => {
         newGraphCollections.forEach(({ label: collectionLabel, graphs }) => {
@@ -140,9 +136,10 @@
           });
         });
 
+        this.modelLoaderService.updateOverrides(newGraphCollections);
+
         return curOverrides;
       });
->>>>>>> 80559f3d
       this.modelLoaderService.graphErrors.update(() => undefined);
       this.appService.addGraphCollections(newGraphCollections);
 
@@ -321,11 +318,7 @@
 
     try {
       const contents = await overridesFile.text();
-<<<<<<< HEAD
-      const newOverrides = JSON.parse(contents);
-=======
       const newOverrides = JSON.parse(contents) as OverridesPerNode;
->>>>>>> 80559f3d
 
       if (!newOverrides || Array.isArray(newOverrides)) {
         throw new Error('Overrides should be an a JSON object.');
@@ -333,36 +326,6 @@
 
       const { curCollectionLabel, curModelId } = this.getCurrentGraphInformation();
 
-<<<<<<< HEAD
-      this.modelLoaderService.overrides.update((curOverrides) => {
-        if (!curOverrides) {
-          curOverrides = {};
-        }
-
-        if (!curOverrides?.[curCollectionLabel]) {
-          curOverrides[curCollectionLabel] = {};
-        }
-
-        if (!curOverrides[curCollectionLabel]?.[curModelId]) {
-          curOverrides[curCollectionLabel][curModelId] = {
-            wasSentToServer: false,
-            overrides: {}
-          };
-        }
-
-        const existingOverrides = curOverrides[curCollectionLabel][curModelId];
-
-        existingOverrides.overrides = {
-          ...existingOverrides.overrides,
-          ...newOverrides
-        }
-
-        return curOverrides;
-      });
-    } catch (err) {
-      const errorMessage = (err as Error).message ?? 'An error has occured';
-
-=======
       this.modelLoaderService.updateOverrides({
         [curCollectionLabel]: {
           [curModelId]: {
@@ -374,7 +337,6 @@
     } catch (err) {
       const errorMessage = (err as Error).message ?? 'An error has occured';
 
->>>>>>> 80559f3d
       this.loggingService.error('Overrides Loading Error', errorMessage);
       this.showErrorDialog('Overrides Loading Error', errorMessage);
     }
