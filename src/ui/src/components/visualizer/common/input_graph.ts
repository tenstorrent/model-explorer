--- conflicted
+++ resolved
@@ -101,17 +101,10 @@
 
   // The ids of its parent graphs.
   parentGraphIds?: string[];
-<<<<<<< HEAD
-
-  // The data for various tasks that provide extra data to be visualized, such
-  // as node data, edge overlay, etc.
-  tasksData?: TasksData;
 
   overlays?: Record<string, NodeDataProviderData>;
   overrides?: OverridesPerNode;
   cppCode?: string;
-=======
->>>>>>> ec18da37
 }
 
 /** A graph with its level, used in the graph selector. */
