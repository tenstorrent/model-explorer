/**
 * @license
 * Copyright 2024 The Model Explorer Authors. All Rights Reserved.
 *
 * Licensed under the Apache License, Version 2.0 (the "License");
 * you may not use this file except in compliance with the License.
 * You may obtain a copy of the License at
 *
 *     http://www.apache.org/licenses/LICENSE-2.0
 *
 * Unless required by applicable law or agreed to in writing, software
 * distributed under the License is distributed on an "AS IS" BASIS,
 * WITHOUT WARRANTIES OR CONDITIONS OF ANY KIND, either express or implied.
 * See the License for the specific language governing permissions and
 * limitations under the License.
 * ==============================================================================
 */

import {EdgeOverlaysData} from './edge_overlays';
import type { OverridesPerNode } from '../../../common/model_loader_service_interface.js';
import {
  GraphNodeConfig,
  GraphNodeStyle,
  GroupNodeAttributes,
  GroupNodeConfig,
  IncomingEdge,
  MetadataItem,
  NodeAttributeList,
  type KeyValue,
  type NodeDataProviderData,
} from './types';

/** A collection of graphs. This is the input to the visualizer. */
export declare interface GraphCollection {
  /** The label of the collection. */
  label: string;

  /** The graphs inside the collection. */
  graphs: Graph[];

  //////////////////////////////////////////////////////////////////////////////
  // The following fields are set by model explorer. Users don't need to set
  // them.

  graphsWithLevel?: GraphWithLevel[];
}

/** The collection sent from the built-in adapters. */
export declare interface GraphCollectionFromBuiltinAdapters {
  /** The partial label of the collection. */
  label: string;

  /** The graphs inside the collection. */
  subgraphs: Graph[];
}

/**
 * A graph to be visualized. Clients need to convert their own graphs into
 * this format and pass it into the visualizer through `GraphCollection` above.
 * The visualizer will then process the graph and convert it into its internal
 * format (see model_graph.ts) before visualizing it.
 *
 * The visualizer accepts a list of graphs. The first graph in the list is the
 * default one to be visualized. Users can pick a different graph from a
 * drop-down list.
 *
 * Graphs can also be `linked` together through the `subgraphIds` field of a
 * node (see comments below for more details).
 */
export declare interface Graph {
  /** The id of the graph. */
  id: string;

  /**
   * The label of the collection this graph belongs to. This field will be set
   * internally (i.e. users don't need to set it explicitly).
   */
  collectionLabel?: string;

  /** A list of nodes in the graph. */
  nodes: GraphNode[];

  /**
   * Attributes for group nodes.
   *
   * It is displayed in the side panel when the group is selected.
   */
  groupNodeAttributes?: GroupNodeAttributes;

  /**
   * Custom configs for group nodes.
   *
   * A group node will be matched to the first config whose namespace regex
   * matches its namespace.
   */
  groupNodeConfigs?: GroupNodeConfig[];

  /**
   * A list of labels. Nodes whose label matches any label in the list
   * (case-insensitive) will be hidden from the visualzation.
   *
   * This overrides the node labels set in the settings, or the
   * `nodeLabelsToHide` field in the `VisualizerConfig` * passed to the
   * visualizer.
   */
  nodeLabelsToHide?: string[];

  // The data for various tasks that provide extra data to be visualized, such
  // as node data, edge overlay, etc.
  tasksData?: TasksData;

  // Layout-related options.
  layoutConfigs?: LayoutConfigs;

  //////////////////////////////////////////////////////////////////////////////
  // The following fields are set by model explorer. Users don't need to set
  // them.

  // The ids of all its subgraphs.
  subGraphIds?: string[];

  // The ids of its parent graphs.
  parentGraphIds?: string[];

<<<<<<< HEAD
  overlays?: Record<string, NodeDataProviderData>;
  overrides?: OverridesPerNode;
  cppCode?: string;
=======
  // The absolute path of the model that generates this graph.
  modelPath?: string;

  // The id of the adapter that generates this graph.
  adapterId?: string;
>>>>>>> f0fe3d71
}

/** A graph with its level, used in the graph selector. */
export declare interface GraphWithLevel {
  graph: Graph;
  level: number;
}

/** A single node in the graph. */
export declare interface GraphNode {
  /** The unique id of the node.  */
  id: string;

  /** The label of the node, displayed on the node in the model graph. */
  label: string;

  /**
   * The namespace/hierarchy data of the node in the form of a "path" (e.g.
   * a/b/c). Don't include the node label as the last component of the
   * namespace. The visualizer will use this data to visualize nodes in a nested
   * way.
   *
   * For example, for three nodes with the following label and namespace data:
   * - N1: a/b
   * - N2: a/b
   * - N3: a
   *
   * The visualizer will first show a collapsed box labeled 'a'. After the box
   * is expanded (by user clicking on it), it will show node N3, and another
   * collapsed box labeled 'b'. After the box 'b' is expanded, it will show two
   * nodes N1 and N2 inside the box 'b'.
   */
  namespace: string;

  /**
   * Ids of subgraphs that this node goes into.
   *
   * The graphs referenced here should be the ones from the `graphs` field in
   * `GraphList` above. Once set, users will be able to click this node, pick a
   * subgraph from a drop-down list, and see the visualization for the selected
   * subgraph.
   */
  subgraphIds?: string[];

  /** The attributes of the node.  */
  attrs?: NodeAttributeList;

  /** A list of incoming edges. */
  incomingEdges?: IncomingEdge[];

  /**
   * Metadata for inputs.
   */
  inputsMetadata?: MetadataItem[];

  /**
   * Metadata for outputs.
   */
  outputsMetadata?: MetadataItem[];

  /** The default style of the node. */
  style?: GraphNodeStyle;

  /** Custom configs for the node. */
  config?: GraphNodeConfig;
}

/** Data for various tasks that provide extra data to be visualized. */
export declare interface TasksData {
  /**
   * List of data for edge overlays that will be applied to the left pane
   * (2-pane view) or the only pane (1-pane view).
   */
  edgeOverlaysDataListLeftPane?: EdgeOverlaysData[];

  /** List of data for edge overlays that will be applied to the right pane. */
  edgeOverlaysDataListRightPane?: EdgeOverlaysData[];
}

/** Layout-related configs. */
export declare interface LayoutConfigs {
  /**
   * Number of pixels that separate nodes horizontally in the layout.
   *
   * Default is 20.
   */
  nodeSep?: number;

  /**
   * Number of pixels between each rank in the layout.
   *
   * A rank is a vertical layer that layout algorithm assigns nodes to, forming
   * a hierarchical structure to optimize graph layout and minimize edge
   * crossings.
   *
   * Default is 50.
   */
  rankSep?: number;

  /**
   * Number of pixels that separate edges horizontally in the layout.
   *
   * Default is 20.
   */
  edgeSep?: number;
}<|MERGE_RESOLUTION|>--- conflicted
+++ resolved
@@ -122,17 +122,15 @@
   // The ids of its parent graphs.
   parentGraphIds?: string[];
 
-<<<<<<< HEAD
+  // The absolute path of the model that generates this graph.
+  modelPath?: string;
+
+  // The id of the adapter that generates this graph.
+  adapterId?: string;
+
   overlays?: Record<string, NodeDataProviderData>;
   overrides?: OverridesPerNode;
   cppCode?: string;
-=======
-  // The absolute path of the model that generates this graph.
-  modelPath?: string;
-
-  // The id of the adapter that generates this graph.
-  adapterId?: string;
->>>>>>> f0fe3d71
 }
 
 /** A graph with its level, used in the graph selector. */
