/**
 * @license
 * Copyright 2024 The Model Explorer Authors. All Rights Reserved.
 *
 * Licensed under the Apache License, Version 2.0 (the "License");
 * you may not use this file except in compliance with the License.
 * You may obtain a copy of the License at
 *
 *     http://www.apache.org/licenses/LICENSE-2.0
 *
 * Unless required by applicable law or agreed to in writing, software
 * distributed under the License is distributed on an "AS IS" BASIS,
 * WITHOUT WARRANTIES OR CONDITIONS OF ANY KIND, either express or implied.
 * See the License for the specific language governing permissions and
 * limitations under the License.
 * ==============================================================================
 */

<<<<<<< HEAD
import type { OverridesPerNode } from '../../../common/model_loader_service_interface.js';
=======
import {EdgeOverlaysData} from './edge_overlays';
>>>>>>> dc7b2890
import {
  GraphNodeConfig,
  GraphNodeStyle,
  GroupNodeAttributes,
  IncomingEdge,
  MetadataItem,
  NodeAttributeList,
  type NodeDataProviderData,
} from './types';

/** A collection of graphs. This is the input to the visualizer. */
export declare interface GraphCollection {
  /** The label of the collection. */
  label: string;

  /** The graphs inside the collection. */
  graphs: Graph[];

  //////////////////////////////////////////////////////////////////////////////
  // The following fields are set by model explorer. Users don't need to set
  // them.

  graphsWithLevel?: GraphWithLevel[];
}

/** The collection sent from the built-in adapters. */
export declare interface GraphCollectionFromBuiltinAdapters {
  /** The partial label of the collection. */
  label: string;

  /** The graphs inside the collection. */
  subgraphs: Graph[];
}

/**
 * A graph to be visualized. Clients need to convert their own graphs into
 * this format and pass it into the visualizer through `GraphCollection` above.
 * The visualizer will then process the graph and convert it into its internal
 * format (see model_graph.ts) before visualizing it.
 *
 * The visualizer accepts a list of graphs. The first graph in the list is the
 * default one to be visualized. Users can pick a different graph from a
 * drop-down list.
 *
 * Graphs can also be `linked` together through the `subgraphIds` field of a
 * node (see comments below for more details).
 */
export declare interface Graph {
  /** The id of the graph. */
  id: string;

  /**
   * The label of the collection this graph belongs to. This field will be set
   * internally (i.e. users don't need to set it explicitly).
   */
  collectionLabel?: string;

  /** A list of nodes in the graph. */
  nodes: GraphNode[];

  /**
   * Attributes for group nodes.
   *
   * It is displayed in the side panel when the group is selected.
   */
  groupNodeAttributes?: GroupNodeAttributes;

  //////////////////////////////////////////////////////////////////////////////
  // The following fields are set by model explorer. Users don't need to set
  // them.

  // The ids of all its subgraphs.
  subGraphIds?: string[];

  // The ids of its parent graphs.
  parentGraphIds?: string[];
<<<<<<< HEAD
  overlays?: Record<string, NodeDataProviderData>;
  overrides?: OverridesPerNode;
  cppCode?: string;
=======

  // The data for various tasks that provide extra data to be visualized, such
  // as node data, edge overlay, etc.
  tasksData?: TasksData;
>>>>>>> dc7b2890
}

/** A graph with its level, used in the graph selector. */
export declare interface GraphWithLevel {
  graph: Graph;
  level: number;
}

/** A single node in the graph. */
export declare interface GraphNode {
  /** The unique id of the node.  */
  id: string;

  /** The label of the node, displayed on the node in the model graph. */
  label: string;

  /**
   * The namespace/hierarchy data of the node in the form of a "path" (e.g.
   * a/b/c). Don't include the node label as the last component of the
   * namespace. The visualizer will use this data to visualize nodes in a nested
   * way.
   *
   * For example, for three nodes with the following label and namespace data:
   * - N1: a/b
   * - N2: a/b
   * - N3: a
   *
   * The visualizer will first show a collapsed box labeled 'a'. After the box
   * is expanded (by user clicking on it), it will show node N3, and another
   * collapsed box labeled 'b'. After the box 'b' is expanded, it will show two
   * nodes N1 and N2 inside the box 'b'.
   */
  namespace: string;

  /**
   * Ids of subgraphs that this node goes into.
   *
   * The graphs referenced here should be the ones from the `graphs` field in
   * `GraphList` above. Once set, users will be able to click this node, pick a
   * subgraph from a drop-down list, and see the visualization for the selected
   * subgraph.
   */
  subgraphIds?: string[];

  /** The attributes of the node.  */
  attrs?: NodeAttributeList;

  /** A list of incoming edges. */
  incomingEdges?: IncomingEdge[];

  /**
   * Metadata for inputs.
   */
  inputsMetadata?: MetadataItem[];

  /**
   * Metadata for outputs.
   */
  outputsMetadata?: MetadataItem[];

  /** The default style of the node. */
  style?: GraphNodeStyle;

  /** Custom configs for the node. */
  config?: GraphNodeConfig;
}

/** Data for various tasks that provide extra data to be visualized. */
export declare interface TasksData {
  /**
   * List of data for edge overlays that will be applied to the left pane
   * (2-pane view) or the only pane (1-pane view).
   */
  edgeOverlaysDataListLeftPane?: EdgeOverlaysData[];

  /** List of data for edge overlays that will be applied to the right pane. */
  edgeOverlaysDataListRightPane?: EdgeOverlaysData[];
}<|MERGE_RESOLUTION|>--- conflicted
+++ resolved
@@ -16,11 +16,8 @@
  * ==============================================================================
  */
 
-<<<<<<< HEAD
+import {EdgeOverlaysData} from './edge_overlays';
 import type { OverridesPerNode } from '../../../common/model_loader_service_interface.js';
-=======
-import {EdgeOverlaysData} from './edge_overlays';
->>>>>>> dc7b2890
 import {
   GraphNodeConfig,
   GraphNodeStyle,
@@ -97,16 +94,14 @@
 
   // The ids of its parent graphs.
   parentGraphIds?: string[];
-<<<<<<< HEAD
-  overlays?: Record<string, NodeDataProviderData>;
-  overrides?: OverridesPerNode;
-  cppCode?: string;
-=======
 
   // The data for various tasks that provide extra data to be visualized, such
   // as node data, edge overlay, etc.
   tasksData?: TasksData;
->>>>>>> dc7b2890
+
+  overlays?: Record<string, NodeDataProviderData>;
+  overrides?: OverridesPerNode;
+  cppCode?: string;
 }
 
 /** A graph with its level, used in the graph selector. */
