--- conflicted
+++ resolved
@@ -402,20 +402,6 @@
         this.adapterExtensionService,
         IS_EXTERNAL,
       );
-<<<<<<< HEAD
-      modelItems.push({
-        path: file.name,
-        label: file.name,
-        type: ModelItemType.LOCAL,
-        status: signal<ModelItemStatus>(ModelItemStatus.NOT_STARTED),
-        selected: adapterCandidates.length > 0,
-        file,
-        adapterCandidates,
-        // TODO: store the adapter selection in local storage and load it here.
-        selectedAdapter:
-          adapterCandidates.length > 0 ? adapterCandidates[0] : undefined,
-      });
-=======
       if (filePath !== '') {
         modelItems.push({
           path: filePath,
@@ -443,7 +429,6 @@
             adapterCandidates.length > 0 ? adapterCandidates[0] : undefined,
         });
       }
->>>>>>> 154b9609
     }
     this.addModelItems(modelItems);
   }
