// Copyright 2024 The AI Edge Model Explorer Authors.
//
// Licensed under the Apache License, Version 2.0 (the "License");
// you may not use this file except in compliance with the License.
// You may obtain a copy of the License at
//
//     http://www.apache.org/licenses/LICENSE-2.0
//
// Unless required by applicable law or agreed to in writing, software
// distributed under the License is distributed on an "AS IS" BASIS,
// WITHOUT WARRANTIES OR CONDITIONS OF ANY KIND, either express or implied.
// See the License for the specific language governing permissions and
// limitations under the License.
// =============================================================================

#ifndef TENSORFLOW_COMPILER_MLIR_LITE_EXPERIMENTAL_GOOGLE_TOOLING_FORMATS_SCHEMA_STRUCTS_H_
#define TENSORFLOW_COMPILER_MLIR_LITE_EXPERIMENTAL_GOOGLE_TOOLING_FORMATS_SCHEMA_STRUCTS_H_

#include <optional>
#include <string>
#include <utility>
#include <vector>

#include "llvm/Support/JSON.h"

namespace tooling {
namespace visualization_client {

/// A key-value pair for attributes.
struct Attribute {
  Attribute(std::string key, std::string value)
      : key(std::move(key)), value(std::move(value)) {}
  /// The key of the attribute.
  std::string key;
  /// The value of the attribute.
  std::string value;

  llvm::json::Object Json() const;

 private:
  static const char kKey[];
  static const char kValue[];
};

/// Metadata for inputs and outputs, consisting of an ID and a list of
/// attributes.
struct Metadata {
  /// The unique identifier for the metadata item.
  std::string id;
  /// A list of attributes associated with this metadata.
  std::vector<Attribute> attrs;

  llvm::json::Object Json() const;

 private:
  static const char kId[];
  static const char kAttrs[];
};

/// Represents an edge in the graph, typically an incoming edge to a node.
struct GraphEdge {
  /// The ID of the node where the edge originates.
  std::string source_node_id;
  /// The specific output ID of the source node this edge comes from.
  std::string source_node_output_id;
  /// The specific input ID of the target node this edge connects to.
  std::string target_node_input_id;
  /// Metadata associated with the edge.
  std::vector<Attribute> edge_metadata;

  llvm::json::Object Json() const;

 private:
  static const char kSourceNodeId[];
  static const char kSourceNodeOutputId[];
  static const char kTargetNodeInputId[];
  static const char kEdgeMetadata[];
};

/// Configuration for a graph node.
struct GraphNodeConfig {
  /// Whether to pin the node to the top of the group it belongs to.
  bool pin_to_group_top = false;

  llvm::json::Object Json() const;

 private:
  static const char kPinToGroupTop[];
};

/// A single node in the graph.
struct GraphNode {
  /// The unique id of the node.
  std::string node_id;
  /// The label of the node, displayed on the node in the model graph.
  std::string node_label;
  /**
   * The namespace/hierarchy data of the node in the form of a "path" (e.g.
   * a/b/c). The visualizer uses this to display nodes in a nested way.
   */
  std::string node_name;
  /**
   * Ids of subgraphs that this node goes into. The visualizer allows users to
   * click this node and navigate to the selected subgraph.
   */
  std::vector<std::string> subgraph_ids;
  /// The attributes of the node.
  std::vector<Attribute> node_attrs;
  /// A list of incoming edges.
  std::vector<GraphEdge> incoming_edges;
  /// Metadata for inputs.
  std::vector<Metadata> inputs_metadata;
  /// Metadata for outputs.
  std::vector<Metadata> outputs_metadata;
  /// Custom configs for the node.
  std::optional<GraphNodeConfig> config;

  llvm::json::Object Json() const;

 private:
  static const char kNodeId[];
  static const char kNodeLabel[];
  static const char kNodeName[];
  static const char kSubgraphIds[];
  static const char kNodeAttrs[];
  static const char kIncomingEdges[];
  static const char kInputsMetadata[];
  static const char kOutputsMetadata[];
  static const char kConfig[];
};

/// An edge used for overlays, connecting a source node to a target node.
struct Edge {
  /// The ID of the source node.
  std::string source_node_id;
  /// The ID of the target node.
  std::string target_node_id;
  /// An optional label to display on the edge.
  std::optional<std::string> label;

  llvm::json::Object Json() const;

 private:
  static const char kSourceNodeId[];
  static const char kTargetNodeId[];
  static const char kLabel[];
};

/// A set of edges with a common name and styling.
struct EdgeOverlay {
  /// The name of the overlay.
  std::string name;
  /// The list of edges included in this overlay.
  std::vector<Edge> edges;
  /// The color for the edges in this overlay.
  std::string edge_color;
  /// The width for the edges in this overlay.
  std::optional<float> edge_width;
  /// The font size for the edge labels in this overlay.
  std::optional<float> edge_label_font_size;
<<<<<<< HEAD
=======
  /// Whether to show only edges connected to the selected node.
  std::optional<bool> show_edges_connected_to_selected_node_only;
>>>>>>> cd82fa5b

  llvm::json::Object Json() const;

 private:
  static const char kName[];
  static const char kEdges[];
  static const char kEdgeColor[];
  static const char kEdgeWidth[];
  static const char kEdgeLabelFontSize[];
<<<<<<< HEAD
=======
  static const char kShowEdgesConnectedToSelectedNodeOnly[];
>>>>>>> cd82fa5b
};

/// A container for a set of edge overlays.
struct EdgeOverlaysData {
  /// The type identifier, typically "edge_overlays".
  std::string type = "edge_overlays";
  /// The name for this set of overlay data.
  std::string name;
  /// A list of edge overlays.
  std::vector<EdgeOverlay> overlays;

  llvm::json::Object Json() const;

 private:
  static const char kType[];
  static const char kName[];
  static const char kOverlays[];
};

/// Data for various tasks that provide extra data to be visualized.
struct TasksData {
  /**
   * List of data for edge overlays that will be applied to the left pane
   * (2-pane view) or the only pane (1-pane view).
   */
  std::optional<std::vector<EdgeOverlaysData>>
      edge_overlays_data_list_left_pane;
  /// List of data for edge overlays that will be applied to the right pane.
  std::optional<std::vector<EdgeOverlaysData>>
      edge_overlays_data_list_right_pane;

  llvm::json::Object Json() const;

 private:
  static const char kEdgeOverlaysDataListLeftPane[];
  static const char kEdgeOverlaysDataListRightPane[];
};

/// A subgraph corresponds to a single renderable graph with an ID and a list of
/// nodes.
struct Subgraph {
  explicit Subgraph(std::string subgraph_id)
      : subgraph_id(std::move(subgraph_id)) {}
  /// The ID of the subgraph.
  std::string subgraph_id;
  /// A list of nodes in the subgraph.
  std::vector<GraphNode> nodes;
  /// Data for various tasks that provide extra data to be visualized.
  std::optional<TasksData> tasks_data;

  llvm::json::Object Json() const;

 private:
  static const char kSubgraphId[];
  static const char kNodes[];
  static const char kTasksData[];
};

/// A logical grouping of subgraphs with a shared label.
struct Graph {
  /// The label of the graph collection.
  std::string label;
  /// The list of subgraphs within this graph group.
  std::vector<Subgraph> subgraphs;

  llvm::json::Object Json() const;

 private:
  static const char kLabel[];
  static const char kSubgraphs[];
};

/// A collection of graphs. This is the top-level input to the visualizer.
struct GraphCollection {
  /// The graphs inside the collection.
  std::vector<Graph> graphs;

  llvm::json::Array Json() const;

 private:
  static const char kGraphs[];
};

}  // namespace visualization_client
}  // namespace tooling

#endif  // TENSORFLOW_COMPILER_MLIR_LITE_EXPERIMENTAL_GOOGLE_TOOLING_FORMATS_SCHEMA_STRUCTS_H_<|MERGE_RESOLUTION|>--- conflicted
+++ resolved
@@ -158,11 +158,8 @@
   std::optional<float> edge_width;
   /// The font size for the edge labels in this overlay.
   std::optional<float> edge_label_font_size;
-<<<<<<< HEAD
-=======
   /// Whether to show only edges connected to the selected node.
   std::optional<bool> show_edges_connected_to_selected_node_only;
->>>>>>> cd82fa5b
 
   llvm::json::Object Json() const;
 
@@ -172,10 +169,7 @@
   static const char kEdgeColor[];
   static const char kEdgeWidth[];
   static const char kEdgeLabelFontSize[];
-<<<<<<< HEAD
-=======
   static const char kShowEdgesConnectedToSelectedNodeOnly[];
->>>>>>> cd82fa5b
 };
 
 /// A container for a set of edge overlays.
