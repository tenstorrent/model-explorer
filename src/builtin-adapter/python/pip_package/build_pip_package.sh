#!/usr/bin/env bash
# Copyright 2024 The AI Edge Model Explorer Authors.
#
# Licensed under the Apache License, Version 2.0 (the "License");
# you may not use this file except in compliance with the License.
# You may obtain a copy of the License at
#
#     http://www.apache.org/licenses/LICENSE-2.0
#
# Unless required by applicable law or agreed to in writing, software
# distributed under the License is distributed on an "AS IS" BASIS,
# WITHOUT WARRANTIES OR CONDITIONS OF ANY KIND, either express or implied.
# See the License for the specific language governing permissions and
# limitations under the License.
# ==============================================================================

set -ex

USAGE="$(basename $0) <package-version>

Builds a pip package for the Model Explorer backend adapter.

<package-version> should be a string of the form "x.x.x", eg. "1.2.0".
"

# Define a regex pattern for the format x.x.x
PATTERN="^[0-9]+\.[0-9]+\.[0-9]+$"

if [[ -z "${1}" ]]; then
  echo "${USAGE}"
  exit 1
fi

# Check if the argument matches the pattern
if [[ "$1" =~ $PATTERN ]]; then
  export PACKAGE_VERSION="${1}"
else
  echo "Error: The package version '$1' is not in the correct format."
  exit 1
fi

SCRIPT_DIR="$(cd "$(dirname "${BASH_SOURCE[0]}")" && pwd)"
PYTHON="${CI_BUILD_PYTHON:-python3}"
PYTHON_VERSION="$(${PYTHON} --version | cut -d " " -f 2)"
IFS='.' read -ra VERSION_PARTS <<< "${PYTHON_VERSION}"
# TF only supports python version ["3.9", "3.10", "3.11", "3.12"].
export TF_PYTHON_VERSION="${VERSION_PARTS[0]}.${VERSION_PARTS[1]}"
export PROJECT_NAME=${WHEEL_PROJECT_NAME:-ai_edge_model_explorer_adapter}
BUILD_DIR="gen/adapter_pip"
BAZEL_FLAGS="--copt=-O3"
ARCH="$(uname -m)"

# Build source tree.
rm -rf "${BUILD_DIR}" && mkdir -p "${BUILD_DIR}/ai_edge_model_explorer_adapter"
cp -r "${SCRIPT_DIR}/MANIFEST.in" \
      "${BUILD_DIR}"
cp  "${SCRIPT_DIR}/setup_with_binary.py" "${BUILD_DIR}/setup.py"
echo "__version__ = '${PACKAGE_VERSION}'" >> "${BUILD_DIR}/ai_edge_model_explorer_adapter/__init__.py"

# Build python _pywrap_convert_wrapper.

# We need to pass down the environment variable with a possible alternate Python
# include path for Python 3.x builds to work.
export CROSSTOOL_PYTHON_INCLUDE_PATH

case "${TENSORFLOW_TARGET}" in
  windows)
    LIBRARY_EXTENSION=".pyd"
    ;;
  *)
    LIBRARY_EXTENSION=".so"
    ;;
esac

# Set linkopt for different architectures.
case "${ARCH}" in
  x86_64)
    ;;
  arm64)
    # MacOS arm64.
    BAZEL_FLAGS="${BAZEL_FLAGS} --linkopt="-ld_classic""
    ;;
  aarch64)
    # Linux arm64.
    BAZEL_FLAGS="${BAZEL_FLAGS} --config=linux_arm64"
    ;;
  *)
    echo "Unsupported architecture: ${ARCH}"
    exit 1
    ;;
esac

bazel build -c opt -s --config=monolithic --config=noaws --config=nogcp --config=nohdfs --config=nonccl \
  ${BAZEL_FLAGS} python/convert_wrapper:_pywrap_convert_wrapper
cp "bazel-bin/python/convert_wrapper/_pywrap_convert_wrapper${LIBRARY_EXTENSION}" \
   "${BUILD_DIR}/ai_edge_model_explorer_adapter"

# Bazel generates the wrapper library with r-x permissions for user.
# At least on Windows, we need write permissions to delete the file.
# Without this, setuptools fails to clean the build directory.
chmod u+w "${BUILD_DIR}/ai_edge_model_explorer_adapter/_pywrap_convert_wrapper${LIBRARY_EXTENSION}"

# Build python wheel.
cd "${BUILD_DIR}"

# Assign the wheel name based on the platform and architecture. Naming follows
# TF released wheel package.
if test -e "/System/Library/CoreServices/SystemVersion.plist"; then
  if [[ "${ARCH}" == "arm64" ]]; then
    # MacOS Silicon
    WHEEL_PLATFORM_NAME="macosx_12_0_arm64"
  else
    # MacOS Intel
    WHEEL_PLATFORM_NAME="macosx_10_15_x86_64"
  fi
elif test -e "/etc/lsb-release"; then
  # Linux
  if [[ "${ARCH}" == "aarch64" ]]; then
    WHEEL_PLATFORM_NAME="manylinux_2_17_aarch64"
  elif [[ "${ARCH}" == "x86_64" ]]; then
    WHEEL_PLATFORM_NAME="manylinux_2_17_x86_64"
  fi
fi

if [[ -n "${WHEEL_PLATFORM_NAME}" ]]; then
<<<<<<< HEAD
  ${PYTHON} setup.py sdist \
                      bdist_wheel --plat-name=${WHEEL_PLATFORM_NAME}
=======
  ${PYTHON} setup.py sdist bdist_wheel --plat-name=${WHEEL_PLATFORM_NAME}
>>>>>>> cd82fa5b
else
  ${PYTHON} setup.py sdist bdist_wheel
fi

echo "Output can be found here:"
find ${PWD} -name '*.whl'<|MERGE_RESOLUTION|>--- conflicted
+++ resolved
@@ -123,12 +123,7 @@
 fi
 
 if [[ -n "${WHEEL_PLATFORM_NAME}" ]]; then
-<<<<<<< HEAD
-  ${PYTHON} setup.py sdist \
-                      bdist_wheel --plat-name=${WHEEL_PLATFORM_NAME}
-=======
   ${PYTHON} setup.py sdist bdist_wheel --plat-name=${WHEEL_PLATFORM_NAME}
->>>>>>> cd82fa5b
 else
   ${PYTHON} setup.py sdist bdist_wheel
 fi
