--- conflicted
+++ resolved
@@ -108,11 +108,7 @@
     ::llvm::ArrayRef<mlir::sdy::AxisToPropagationDetailsAttr> axis_entries =
         edge.getAxisEntries();
     for (mlir::sdy::AxisToPropagationDetailsAttr axis_entry : axis_entries) {
-<<<<<<< HEAD
-      os << '\t' << strippedAttrString(axis_entry, /*strip_menemonic=*/true);
-=======
       os << '\t' << strippedAttrString(axis_entry, /*stripMnemonic=*/true);
->>>>>>> cd82fa5b
       if (&axis_entry != &axis_entries.back()) {
         os << ",";
       }
@@ -125,8 +121,6 @@
   }
 }
 
-<<<<<<< HEAD
-=======
 // Prints a simplified version of AxisRefList, which is easier for users to
 // parse. For example it displays the default printing of
 // #sdy<axis_ref_list{z}> as {"z"}
@@ -150,7 +144,6 @@
   os << strippedAttrString(attr, /*stripMnemonic=*/true);
 }
 
->>>>>>> cd82fa5b
 }  // namespace
 
 void PrintShardyAttribute(mlir::Attribute attr, llvm::raw_string_ostream& os) {
@@ -171,8 +164,6 @@
           [&os](mlir::sdy::PropagationEdgesAttr propagation_edges_attr) {
             PrettyPrint(propagation_edges_attr, os);
           })
-<<<<<<< HEAD
-=======
       .Case<mlir::sdy::AxisRefListAttr>(
           [&os](mlir::sdy::AxisRefListAttr axis_ref_list_attr) {
             PrettyPrint(axis_ref_list_attr, os);
@@ -185,7 +176,6 @@
           [&os](mlir::sdy::AllToAllParamListAttr all_to_all_param_list_attr) {
             PrettyPrint(all_to_all_param_list_attr, os);
           })
->>>>>>> cd82fa5b
       .Default(
           [&](mlir::Attribute attr) { attr.print(os, /*elideType=*/true); });
 }
